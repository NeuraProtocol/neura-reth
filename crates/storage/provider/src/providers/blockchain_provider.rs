#![allow(unused)]
use crate::{
    providers::{AtomicBlockchainProvider, StaticFileProvider},
    AccountReader, BlockHashReader, BlockIdReader, BlockNumReader, BlockReader, BlockReaderIdExt,
    BlockSource, CanonChainTracker, CanonStateNotifications, CanonStateSubscriptions,
    ChainSpecProvider, ChainStateBlockReader, ChangeSetReader, DatabaseProvider,
    DatabaseProviderFactory, EvmEnvProvider, FullProvider, HeaderProvider, ProviderError,
    ProviderFactory, PruneCheckpointReader, ReceiptProvider, ReceiptProviderIdExt,
    StageCheckpointReader, StateProviderBox, StateProviderFactory, StateReader,
    StaticFileProviderFactory, TransactionVariant, TransactionsProvider, WithdrawalsProvider,
};
use alloy_eips::{BlockHashOrNumber, BlockId, BlockNumHash, BlockNumberOrTag};
use alloy_primitives::{Address, BlockHash, BlockNumber, Sealable, TxHash, TxNumber, B256, U256};
use alloy_rpc_types_engine::ForkchoiceState;
use reth_chain_state::{
    BlockState, CanonicalInMemoryState, ForkChoiceNotifications, ForkChoiceSubscriptions,
    MemoryOverlayStateProvider,
};
use reth_chainspec::{ChainInfo, EthereumHardforks};
use reth_db::{models::BlockNumberAddress, transaction::DbTx, Database};
use reth_db_api::models::{AccountBeforeTx, StoredBlockBodyIndices};
use reth_evm::ConfigureEvmEnv;
use reth_execution_types::ExecutionOutcome;
use reth_node_types::NodeTypesWithDB;
use reth_primitives::{
    Account, Block, BlockWithSenders, Header, Receipt, SealedBlock, SealedBlockWithSenders,
    SealedHeader, StorageEntry, TransactionMeta, TransactionSigned, TransactionSignedNoHash,
    Withdrawal, Withdrawals,
};
use reth_prune_types::{PruneCheckpoint, PruneSegment};
use reth_stages_types::{StageCheckpoint, StageId};
use reth_storage_api::{DBProvider, StorageChangeSetReader};
use reth_storage_errors::provider::ProviderResult;
use revm::primitives::{BlockEnv, CfgEnvWithHandlerCfg};
use std::{
    ops::{Add, RangeBounds, RangeInclusive, Sub},
    sync::Arc,
    time::Instant,
};
use tracing::trace;

use crate::providers::ProviderNodeTypes;

/// The main type for interacting with the blockchain.
///
/// This type serves as the main entry point for interacting with the blockchain and provides data
/// from database storage and from the blockchain tree (pending state etc.) It is a simple wrapper
/// type that holds an instance of the database and the blockchain tree.
#[derive(Debug)]
pub struct BlockchainProvider2<N: NodeTypesWithDB> {
    /// Provider factory used to access the database.
    pub(crate) database: ProviderFactory<N>,
    /// Tracks the chain info wrt forkchoice updates and in memory canonical
    /// state.
    pub(crate) canonical_in_memory_state: CanonicalInMemoryState,
}

impl<N: NodeTypesWithDB> Clone for BlockchainProvider2<N> {
    fn clone(&self) -> Self {
        Self {
            database: self.database.clone(),
            canonical_in_memory_state: self.canonical_in_memory_state.clone(),
        }
    }
}

impl<N: ProviderNodeTypes> BlockchainProvider2<N> {
<<<<<<< HEAD
    /// Create a new [`BlockchainProvider2`] using only the storage, fetching the latest
    /// header from the database to initialize the provider.
    pub fn new(storage: ProviderFactory<N>) -> ProviderResult<Self> {
        let provider = storage.provider()?;
        let best: ChainInfo = provider.chain_info()?;
=======
    /// Create a new provider using only the database, fetching the latest header from
    /// the database to initialize the provider.
    pub fn new(database: ProviderFactory<N>) -> ProviderResult<Self> {
        let provider = database.provider()?;
        let best = provider.chain_info()?;
>>>>>>> 4a68c5e2
        match provider.header_by_number(best.best_number)? {
            Some(header) => {
                drop(provider);
                Ok(Self::with_latest(storage, SealedHeader::new(header, best.best_hash))?)
            }
            None => Err(ProviderError::HeaderNotFound(best.best_number.into())),
        }
    }

    /// Create new provider instance that wraps the database and the blockchain tree, using the
    /// provided latest header to initialize the chain info tracker.
    ///
    /// This returns a `ProviderResult` since it tries the retrieve the last finalized header from
    /// `database`.
    pub fn with_latest(storage: ProviderFactory<N>, latest: SealedHeader) -> ProviderResult<Self> {
        let provider = storage.provider()?;
        let finalized_header = provider
            .last_finalized_block_number()?
            .map(|num| provider.sealed_header(num))
            .transpose()?
            .flatten();
        let safe_header = provider
            .last_safe_block_number()?
            .or_else(|| {
                // for the purpose of this we can also use the finalized block if we don't have the
                // safe block
                provider.last_finalized_block_number().ok().flatten()
            })
            .map(|num| provider.sealed_header(num))
            .transpose()?
            .flatten();
        Ok(Self {
            database: storage,
            canonical_in_memory_state: CanonicalInMemoryState::with_head(
                latest,
                finalized_header,
                safe_header,
            ),
        })
    }

    /// Gets a clone of `canonical_in_memory_state`.
    pub fn canonical_in_memory_state(&self) -> CanonicalInMemoryState {
        self.canonical_in_memory_state.clone()
    }

    /// Returns a provider with a created `DbTx` inside, which allows fetching data from the
    /// database using different types of providers. Example: [`HeaderProvider`]
    /// [`BlockHashReader`]. This may fail if the inner read database transaction fails to open.
    #[track_caller]
    pub fn atomic_provider(&self) -> ProviderResult<AtomicBlockchainProvider<N>> {
        AtomicBlockchainProvider::new(self.database.clone(), self.canonical_in_memory_state())
    }

    /// This uses a given [`BlockState`] to initialize a state provider for that block.
    fn block_state_provider(
        &self,
        state: &BlockState,
    ) -> ProviderResult<MemoryOverlayStateProvider> {
        let anchor_hash = state.anchor().hash;
        let latest_historical = self.database.history_by_block_hash(anchor_hash)?;
        Ok(state.state_provider(latest_historical))
    }

    /// Return the last N blocks of state, recreating the [`ExecutionOutcome`].
    ///
    /// If the range is empty, or there are no blocks for the given range, then this returns `None`.
    pub fn get_state(
        &self,
        range: RangeInclusive<BlockNumber>,
    ) -> ProviderResult<Option<ExecutionOutcome>> {
        self.atomic_provider()?.get_state(range)
    }
}

impl<N: ProviderNodeTypes> DatabaseProviderFactory for BlockchainProvider2<N> {
    type DB = N::DB;
    type Provider = <ProviderFactory<N> as DatabaseProviderFactory>::Provider;
    type ProviderRW = <ProviderFactory<N> as DatabaseProviderFactory>::ProviderRW;

    fn database_provider_ro(&self) -> ProviderResult<Self::Provider> {
        self.database.database_provider_ro()
    }

    fn database_provider_rw(&self) -> ProviderResult<Self::ProviderRW> {
        self.database.database_provider_rw()
    }
}

impl<N: ProviderNodeTypes> StaticFileProviderFactory for BlockchainProvider2<N> {
    fn static_file_provider(&self) -> StaticFileProvider {
        self.database.static_file_provider()
    }
}

impl<N: ProviderNodeTypes> HeaderProvider for BlockchainProvider2<N> {
    fn header(&self, block_hash: &BlockHash) -> ProviderResult<Option<Header>> {
        self.atomic_provider()?.header(block_hash)
    }

    fn header_by_number(&self, num: BlockNumber) -> ProviderResult<Option<Header>> {
        self.atomic_provider()?.header_by_number(num)
    }

    fn header_td(&self, hash: &BlockHash) -> ProviderResult<Option<U256>> {
        self.atomic_provider()?.header_td(hash)
    }

    fn header_td_by_number(&self, number: BlockNumber) -> ProviderResult<Option<U256>> {
        self.atomic_provider()?.header_td_by_number(number)
    }

    fn headers_range(&self, range: impl RangeBounds<BlockNumber>) -> ProviderResult<Vec<Header>> {
        self.atomic_provider()?.headers_range(range)
    }

    fn sealed_header(&self, number: BlockNumber) -> ProviderResult<Option<SealedHeader>> {
        self.atomic_provider()?.sealed_header(number)
    }

    fn sealed_headers_range(
        &self,
        range: impl RangeBounds<BlockNumber>,
    ) -> ProviderResult<Vec<SealedHeader>> {
        self.atomic_provider()?.sealed_headers_range(range)
    }

    fn sealed_headers_while(
        &self,
        range: impl RangeBounds<BlockNumber>,
        predicate: impl FnMut(&SealedHeader) -> bool,
    ) -> ProviderResult<Vec<SealedHeader>> {
        self.atomic_provider()?.sealed_headers_while(range, predicate)
    }
}

impl<N: ProviderNodeTypes> BlockHashReader for BlockchainProvider2<N> {
    fn block_hash(&self, number: u64) -> ProviderResult<Option<B256>> {
        self.atomic_provider()?.block_hash(number)
    }

    fn canonical_hashes_range(
        &self,
        start: BlockNumber,
        end: BlockNumber,
    ) -> ProviderResult<Vec<B256>> {
        self.atomic_provider()?.canonical_hashes_range(start, end)
    }
}

impl<N: ProviderNodeTypes> BlockNumReader for BlockchainProvider2<N> {
    fn chain_info(&self) -> ProviderResult<ChainInfo> {
        Ok(self.canonical_in_memory_state.chain_info())
    }

    fn best_block_number(&self) -> ProviderResult<BlockNumber> {
        Ok(self.canonical_in_memory_state.get_canonical_block_number())
    }

    fn last_block_number(&self) -> ProviderResult<BlockNumber> {
        self.database.last_block_number()
    }

    fn block_number(&self, hash: B256) -> ProviderResult<Option<BlockNumber>> {
        self.atomic_provider()?.block_number(hash)
    }
}

impl<N: ProviderNodeTypes> BlockIdReader for BlockchainProvider2<N> {
    fn pending_block_num_hash(&self) -> ProviderResult<Option<BlockNumHash>> {
        Ok(self.canonical_in_memory_state.pending_block_num_hash())
    }

    fn safe_block_num_hash(&self) -> ProviderResult<Option<BlockNumHash>> {
        Ok(self.canonical_in_memory_state.get_safe_num_hash())
    }

    fn finalized_block_num_hash(&self) -> ProviderResult<Option<BlockNumHash>> {
        Ok(self.canonical_in_memory_state.get_finalized_num_hash())
    }
}

impl<N: ProviderNodeTypes> BlockReader for BlockchainProvider2<N> {
    fn find_block_by_hash(&self, hash: B256, source: BlockSource) -> ProviderResult<Option<Block>> {
        self.atomic_provider()?.find_block_by_hash(hash, source)
    }

    fn block(&self, id: BlockHashOrNumber) -> ProviderResult<Option<Block>> {
        self.atomic_provider()?.block(id)
    }

    fn pending_block(&self) -> ProviderResult<Option<SealedBlock>> {
        Ok(self.canonical_in_memory_state.pending_block())
    }

    fn pending_block_with_senders(&self) -> ProviderResult<Option<SealedBlockWithSenders>> {
        Ok(self.canonical_in_memory_state.pending_block_with_senders())
    }

    fn pending_block_and_receipts(&self) -> ProviderResult<Option<(SealedBlock, Vec<Receipt>)>> {
        Ok(self.canonical_in_memory_state.pending_block_and_receipts())
    }

    fn ommers(&self, id: BlockHashOrNumber) -> ProviderResult<Option<Vec<Header>>> {
        self.atomic_provider()?.ommers(id)
    }

    fn block_body_indices(
        &self,
        number: BlockNumber,
    ) -> ProviderResult<Option<StoredBlockBodyIndices>> {
        self.atomic_provider()?.block_body_indices(number)
    }

    /// Returns the block with senders with matching number or hash from database.
    ///
    /// **NOTE: If [`TransactionVariant::NoHash`] is provided then the transactions have invalid
    /// hashes, since they would need to be calculated on the spot, and we want fast querying.**
    ///
    /// Returns `None` if block is not found.
    fn block_with_senders(
        &self,
        id: BlockHashOrNumber,
        transaction_kind: TransactionVariant,
    ) -> ProviderResult<Option<BlockWithSenders>> {
        self.atomic_provider()?.block_with_senders(id, transaction_kind)
    }

    fn sealed_block_with_senders(
        &self,
        id: BlockHashOrNumber,
        transaction_kind: TransactionVariant,
    ) -> ProviderResult<Option<SealedBlockWithSenders>> {
        self.atomic_provider()?.sealed_block_with_senders(id, transaction_kind)
    }

    fn block_range(&self, range: RangeInclusive<BlockNumber>) -> ProviderResult<Vec<Block>> {
        self.atomic_provider()?.block_range(range)
    }

    fn block_with_senders_range(
        &self,
        range: RangeInclusive<BlockNumber>,
    ) -> ProviderResult<Vec<BlockWithSenders>> {
        self.atomic_provider()?.block_with_senders_range(range)
    }

    fn sealed_block_with_senders_range(
        &self,
        range: RangeInclusive<BlockNumber>,
    ) -> ProviderResult<Vec<SealedBlockWithSenders>> {
        self.atomic_provider()?.sealed_block_with_senders_range(range)
    }
}

impl<N: ProviderNodeTypes> TransactionsProvider for BlockchainProvider2<N> {
    fn transaction_id(&self, tx_hash: TxHash) -> ProviderResult<Option<TxNumber>> {
        self.atomic_provider()?.transaction_id(tx_hash)
    }

    fn transaction_by_id(&self, id: TxNumber) -> ProviderResult<Option<TransactionSigned>> {
        self.atomic_provider()?.transaction_by_id(id)
    }

    fn transaction_by_id_no_hash(
        &self,
        id: TxNumber,
    ) -> ProviderResult<Option<TransactionSignedNoHash>> {
        self.atomic_provider()?.transaction_by_id_no_hash(id)
    }

    fn transaction_by_hash(&self, hash: TxHash) -> ProviderResult<Option<TransactionSigned>> {
        self.atomic_provider()?.transaction_by_hash(hash)
    }

    fn transaction_by_hash_with_meta(
        &self,
        tx_hash: TxHash,
    ) -> ProviderResult<Option<(TransactionSigned, TransactionMeta)>> {
        self.atomic_provider()?.transaction_by_hash_with_meta(tx_hash)
    }

    fn transaction_block(&self, id: TxNumber) -> ProviderResult<Option<BlockNumber>> {
        self.atomic_provider()?.transaction_block(id)
    }

    fn transactions_by_block(
        &self,
        id: BlockHashOrNumber,
    ) -> ProviderResult<Option<Vec<TransactionSigned>>> {
        self.atomic_provider()?.transactions_by_block(id)
    }

    fn transactions_by_block_range(
        &self,
        range: impl RangeBounds<BlockNumber>,
    ) -> ProviderResult<Vec<Vec<TransactionSigned>>> {
        self.atomic_provider()?.transactions_by_block_range(range)
    }

    fn transactions_by_tx_range(
        &self,
        range: impl RangeBounds<TxNumber>,
    ) -> ProviderResult<Vec<TransactionSignedNoHash>> {
        self.atomic_provider()?.transactions_by_tx_range(range)
    }

    fn senders_by_tx_range(
        &self,
        range: impl RangeBounds<TxNumber>,
    ) -> ProviderResult<Vec<Address>> {
        self.atomic_provider()?.senders_by_tx_range(range)
    }

    fn transaction_sender(&self, id: TxNumber) -> ProviderResult<Option<Address>> {
        self.atomic_provider()?.transaction_sender(id)
    }
}

impl<N: ProviderNodeTypes> ReceiptProvider for BlockchainProvider2<N> {
    fn receipt(&self, id: TxNumber) -> ProviderResult<Option<Receipt>> {
        self.atomic_provider()?.receipt(id)
    }

    fn receipt_by_hash(&self, hash: TxHash) -> ProviderResult<Option<Receipt>> {
        self.atomic_provider()?.receipt_by_hash(hash)
    }

    fn receipts_by_block(&self, block: BlockHashOrNumber) -> ProviderResult<Option<Vec<Receipt>>> {
        self.atomic_provider()?.receipts_by_block(block)
    }

    fn receipts_by_tx_range(
        &self,
        range: impl RangeBounds<TxNumber>,
    ) -> ProviderResult<Vec<Receipt>> {
        self.atomic_provider()?.receipts_by_tx_range(range)
    }
}

impl<N: ProviderNodeTypes> ReceiptProviderIdExt for BlockchainProvider2<N> {
    fn receipts_by_block_id(&self, block: BlockId) -> ProviderResult<Option<Vec<Receipt>>> {
        self.atomic_provider()?.receipts_by_block_id(block)
    }
}

impl<N: ProviderNodeTypes> WithdrawalsProvider for BlockchainProvider2<N> {
    fn withdrawals_by_block(
        &self,
        id: BlockHashOrNumber,
        timestamp: u64,
    ) -> ProviderResult<Option<Withdrawals>> {
        self.atomic_provider()?.withdrawals_by_block(id, timestamp)
    }

    fn latest_withdrawal(&self) -> ProviderResult<Option<Withdrawal>> {
        self.atomic_provider()?.latest_withdrawal()
    }
}

impl<N: ProviderNodeTypes> StageCheckpointReader for BlockchainProvider2<N> {
    fn get_stage_checkpoint(&self, id: StageId) -> ProviderResult<Option<StageCheckpoint>> {
        self.atomic_provider()?.get_stage_checkpoint(id)
    }

    fn get_stage_checkpoint_progress(&self, id: StageId) -> ProviderResult<Option<Vec<u8>>> {
        self.atomic_provider()?.get_stage_checkpoint_progress(id)
    }

    fn get_all_checkpoints(&self) -> ProviderResult<Vec<(String, StageCheckpoint)>> {
        self.atomic_provider()?.get_all_checkpoints()
    }
}

impl<N: ProviderNodeTypes> EvmEnvProvider for BlockchainProvider2<N> {
    fn fill_env_at<EvmConfig>(
        &self,
        cfg: &mut CfgEnvWithHandlerCfg,
        block_env: &mut BlockEnv,
        at: BlockHashOrNumber,
        evm_config: EvmConfig,
    ) -> ProviderResult<()>
    where
        EvmConfig: ConfigureEvmEnv<Header = Header>,
    {
        self.atomic_provider()?.fill_env_at(cfg, block_env, at, evm_config)
    }

    fn fill_env_with_header<EvmConfig>(
        &self,
        cfg: &mut CfgEnvWithHandlerCfg,
        block_env: &mut BlockEnv,
        header: &Header,
        evm_config: EvmConfig,
    ) -> ProviderResult<()>
    where
        EvmConfig: ConfigureEvmEnv<Header = Header>,
    {
        self.atomic_provider()?.fill_env_with_header(cfg, block_env, header, evm_config)
    }

    fn fill_cfg_env_at<EvmConfig>(
        &self,
        cfg: &mut CfgEnvWithHandlerCfg,
        at: BlockHashOrNumber,
        evm_config: EvmConfig,
    ) -> ProviderResult<()>
    where
        EvmConfig: ConfigureEvmEnv<Header = Header>,
    {
        self.atomic_provider()?.fill_cfg_env_at(cfg, at, evm_config)
    }

    fn fill_cfg_env_with_header<EvmConfig>(
        &self,
        cfg: &mut CfgEnvWithHandlerCfg,
        header: &Header,
        evm_config: EvmConfig,
    ) -> ProviderResult<()>
    where
        EvmConfig: ConfigureEvmEnv<Header = Header>,
    {
        self.atomic_provider()?.fill_cfg_env_with_header(cfg, header, evm_config)
    }
}

impl<N: ProviderNodeTypes> PruneCheckpointReader for BlockchainProvider2<N> {
    fn get_prune_checkpoint(
        &self,
        segment: PruneSegment,
    ) -> ProviderResult<Option<PruneCheckpoint>> {
        self.atomic_provider()?.get_prune_checkpoint(segment)
    }

    fn get_prune_checkpoints(&self) -> ProviderResult<Vec<(PruneSegment, PruneCheckpoint)>> {
        self.atomic_provider()?.get_prune_checkpoints()
    }
}

impl<N: NodeTypesWithDB> ChainSpecProvider for BlockchainProvider2<N> {
    type ChainSpec = N::ChainSpec;

    fn chain_spec(&self) -> Arc<N::ChainSpec> {
        self.database.chain_spec()
    }
}

impl<N: ProviderNodeTypes> StateProviderFactory for BlockchainProvider2<N> {
    /// Storage provider for latest block
    fn latest(&self) -> ProviderResult<StateProviderBox> {
        trace!(target: "providers::blockchain", "Getting latest block state provider");
        // use latest state provider if the head state exists
        if let Some(state) = self.canonical_in_memory_state.head_state() {
            trace!(target: "providers::blockchain", "Using head state for latest state provider");
            Ok(self.block_state_provider(&state)?.boxed())
        } else {
            trace!(target: "providers::blockchain", "Using database state for latest state provider");
            self.database.latest()
        }
    }

    fn history_by_block_number(
        &self,
        block_number: BlockNumber,
    ) -> ProviderResult<StateProviderBox> {
        trace!(target: "providers::blockchain", ?block_number, "Getting history by block number");
        let provider = self.atomic_provider()?;
        provider.ensure_canonical_block(block_number)?;
        let hash = provider
            .block_hash(block_number)?
            .ok_or_else(|| ProviderError::HeaderNotFound(block_number.into()))?;
        self.history_by_block_hash(hash)
    }

    fn history_by_block_hash(&self, block_hash: BlockHash) -> ProviderResult<StateProviderBox> {
        trace!(target: "providers::blockchain", ?block_hash, "Getting history by block hash");

        self.atomic_provider()?.get_in_memory_or_storage_by_block(
            block_hash.into(),
            |_| self.database.history_by_block_hash(block_hash),
            |block_state| {
                let state_provider = self.block_state_provider(block_state)?;
                Ok(Box::new(state_provider))
            },
        )
    }

    fn state_by_block_hash(&self, hash: BlockHash) -> ProviderResult<StateProviderBox> {
        trace!(target: "providers::blockchain", ?hash, "Getting state by block hash");
        if let Ok(state) = self.history_by_block_hash(hash) {
            // This could be tracked by a historical block
            Ok(state)
        } else if let Ok(Some(pending)) = self.pending_state_by_hash(hash) {
            // .. or this could be the pending state
            Ok(pending)
        } else {
            // if we couldn't find it anywhere, then we should return an error
            Err(ProviderError::StateForHashNotFound(hash))
        }
    }

    /// Returns the state provider for pending state.
    ///
    /// If there's no pending block available then the latest state provider is returned:
    /// [`Self::latest`]
    fn pending(&self) -> ProviderResult<StateProviderBox> {
        trace!(target: "providers::blockchain", "Getting provider for pending state");

        if let Some(pending) = self.canonical_in_memory_state.pending_state() {
            // we have a pending block
            return Ok(Box::new(self.block_state_provider(&pending)?));
        }

        // fallback to latest state if the pending block is not available
        self.latest()
    }

    fn pending_state_by_hash(&self, block_hash: B256) -> ProviderResult<Option<StateProviderBox>> {
        if let Some(pending) = self.canonical_in_memory_state.pending_state() {
            if pending.hash() == block_hash {
                return Ok(Some(Box::new(self.block_state_provider(&pending)?)));
            }
        }
        Ok(None)
    }

    /// Returns a [`StateProviderBox`] indexed by the given block number or tag.
    fn state_by_block_number_or_tag(
        &self,
        number_or_tag: BlockNumberOrTag,
    ) -> ProviderResult<StateProviderBox> {
        match number_or_tag {
            BlockNumberOrTag::Latest => self.latest(),
            BlockNumberOrTag::Finalized => {
                // we can only get the finalized state by hash, not by num
                let hash =
                    self.finalized_block_hash()?.ok_or(ProviderError::FinalizedBlockNotFound)?;
                self.state_by_block_hash(hash)
            }
            BlockNumberOrTag::Safe => {
                // we can only get the safe state by hash, not by num
                let hash = self.safe_block_hash()?.ok_or(ProviderError::SafeBlockNotFound)?;
                self.state_by_block_hash(hash)
            }
            BlockNumberOrTag::Earliest => self.history_by_block_number(0),
            BlockNumberOrTag::Pending => self.pending(),
            BlockNumberOrTag::Number(num) => {
                let hash = self
                    .block_hash(num)?
                    .ok_or_else(|| ProviderError::HeaderNotFound(num.into()))?;
                self.state_by_block_hash(hash)
            }
        }
    }
}

impl<N: NodeTypesWithDB> CanonChainTracker for BlockchainProvider2<N>
where
    Self: BlockReader,
{
    fn on_forkchoice_update_received(&self, _update: &ForkchoiceState) {
        // update timestamp
        self.canonical_in_memory_state.on_forkchoice_update_received();
    }

    fn last_received_update_timestamp(&self) -> Option<Instant> {
        self.canonical_in_memory_state.last_received_update_timestamp()
    }

    fn on_transition_configuration_exchanged(&self) {
        self.canonical_in_memory_state.on_transition_configuration_exchanged();
    }

    fn last_exchanged_transition_configuration_timestamp(&self) -> Option<Instant> {
        self.canonical_in_memory_state.last_exchanged_transition_configuration_timestamp()
    }

    fn set_canonical_head(&self, header: SealedHeader) {
        self.canonical_in_memory_state.set_canonical_head(header);
    }

    fn set_safe(&self, header: SealedHeader) {
        self.canonical_in_memory_state.set_safe(header);
    }

    fn set_finalized(&self, header: SealedHeader) {
        self.canonical_in_memory_state.set_finalized(header);
    }
}

impl<N: ProviderNodeTypes> BlockReaderIdExt for BlockchainProvider2<N>
where
    Self: BlockReader + ReceiptProviderIdExt,
{
    fn block_by_id(&self, id: BlockId) -> ProviderResult<Option<Block>> {
        self.atomic_provider()?.block_by_id(id)
    }

    fn header_by_number_or_tag(&self, id: BlockNumberOrTag) -> ProviderResult<Option<Header>> {
        self.atomic_provider()?.header_by_number_or_tag(id)
    }

    fn sealed_header_by_number_or_tag(
        &self,
        id: BlockNumberOrTag,
    ) -> ProviderResult<Option<SealedHeader>> {
        self.atomic_provider()?.sealed_header_by_number_or_tag(id)
    }

    fn sealed_header_by_id(&self, id: BlockId) -> ProviderResult<Option<SealedHeader>> {
        self.atomic_provider()?.sealed_header_by_id(id)
    }

    fn header_by_id(&self, id: BlockId) -> ProviderResult<Option<Header>> {
        self.atomic_provider()?.header_by_id(id)
    }

    fn ommers_by_id(&self, id: BlockId) -> ProviderResult<Option<Vec<Header>>> {
        self.atomic_provider()?.ommers_by_id(id)
    }
}

impl<N: NodeTypesWithDB> CanonStateSubscriptions for BlockchainProvider2<N> {
    fn subscribe_to_canonical_state(&self) -> CanonStateNotifications {
        self.canonical_in_memory_state.subscribe_canon_state()
    }
}

impl<N: NodeTypesWithDB> ForkChoiceSubscriptions for BlockchainProvider2<N> {
    fn subscribe_safe_block(&self) -> ForkChoiceNotifications {
        let receiver = self.canonical_in_memory_state.subscribe_safe_block();
        ForkChoiceNotifications(receiver)
    }

    fn subscribe_finalized_block(&self) -> ForkChoiceNotifications {
        let receiver = self.canonical_in_memory_state.subscribe_finalized_block();
        ForkChoiceNotifications(receiver)
    }
}

impl<N: ProviderNodeTypes> StorageChangeSetReader for BlockchainProvider2<N> {
    fn storage_changeset(
        &self,
        block_number: BlockNumber,
    ) -> ProviderResult<Vec<(BlockNumberAddress, StorageEntry)>> {
        self.atomic_provider()?.storage_changeset(block_number)
    }
}

impl<N: ProviderNodeTypes> ChangeSetReader for BlockchainProvider2<N> {
    fn account_block_changeset(
        &self,
        block_number: BlockNumber,
    ) -> ProviderResult<Vec<AccountBeforeTx>> {
        self.atomic_provider()?.account_block_changeset(block_number)
    }
}

impl<N: ProviderNodeTypes> AccountReader for BlockchainProvider2<N> {
    /// Get basic account information.
    fn basic_account(&self, address: Address) -> ProviderResult<Option<Account>> {
        self.atomic_provider()?.basic_account(address)
    }
}

impl<N: ProviderNodeTypes> StateReader for BlockchainProvider2<N> {
    /// Re-constructs the [`ExecutionOutcome`] from in-memory and database state, if necessary.
    ///
    /// If data for the block does not exist, this will return [`None`].
    ///
    /// NOTE: This cannot be called safely in a loop outside of the blockchain tree thread. This is
    /// because the [`CanonicalInMemoryState`] could change during a reorg, causing results to be
    /// inconsistent. Currently this can safely be called within the blockchain tree thread,
    /// because the tree thread is responsible for modifying the [`CanonicalInMemoryState`] in the
    /// first place.
    fn get_state(&self, block: BlockNumber) -> ProviderResult<Option<ExecutionOutcome>> {
        StateReader::get_state(&self.atomic_provider()?, block)
    }
}

#[cfg(test)]
mod tests {
    use std::{
        ops::{Range, RangeBounds},
        sync::Arc,
        time::Instant,
    };

    use crate::{
        providers::BlockchainProvider2,
        test_utils::{
            create_test_provider_factory, create_test_provider_factory_with_chain_spec,
            MockNodeTypesWithDB,
        },
        writer::UnifiedStorageWriter,
        BlockWriter, CanonChainTracker, ProviderFactory, StaticFileProviderFactory,
        StaticFileWriter,
    };
    use alloy_eips::{BlockHashOrNumber, BlockNumHash, BlockNumberOrTag};
    use alloy_primitives::{BlockNumber, TxNumber, B256};
    use itertools::Itertools;
    use rand::Rng;
    use reth_chain_state::{
        test_utils::TestBlockBuilder, CanonStateNotification, CanonStateSubscriptions,
        CanonicalInMemoryState, ExecutedBlock, NewCanonicalChain,
    };
    use reth_chainspec::{
        ChainSpec, ChainSpecBuilder, ChainSpecProvider, EthereumHardfork, MAINNET,
    };
    use reth_db::{
        models::{AccountBeforeTx, StoredBlockBodyIndices},
        tables,
    };
    use reth_db_api::{cursor::DbCursorRO, transaction::DbTx};
    use reth_errors::ProviderError;
    use reth_execution_types::{Chain, ExecutionOutcome};
    use reth_primitives::{
        Receipt, SealedBlock, StaticFileSegment, TransactionSignedNoHash, Withdrawals,
    };
    use reth_storage_api::{
        BlockHashReader, BlockIdReader, BlockNumReader, BlockReader, BlockReaderIdExt, BlockSource,
        ChangeSetReader, DatabaseProviderFactory, HeaderProvider, ReceiptProvider,
        ReceiptProviderIdExt, StateProviderFactory, TransactionVariant, TransactionsProvider,
        WithdrawalsProvider,
    };
    use reth_testing_utils::generators::{
        self, random_block, random_block_range, random_changeset_range, random_eoa_accounts,
        random_receipt, BlockParams, BlockRangeParams,
    };
    use revm::db::BundleState;
    use std::ops::Bound;

    const TEST_BLOCKS_COUNT: usize = 5;

    const TEST_TRANSACTIONS_COUNT: u8 = 4;

    fn random_blocks(
        rng: &mut impl Rng,
        database_blocks: usize,
        in_memory_blocks: usize,
        requests_count: Option<Range<u8>>,
        withdrawals_count: Option<Range<u8>>,
        tx_count: impl RangeBounds<u8>,
    ) -> (Vec<SealedBlock>, Vec<SealedBlock>) {
        let block_range = (database_blocks + in_memory_blocks - 1) as u64;

        let tx_start = match tx_count.start_bound() {
            Bound::Included(&n) | Bound::Excluded(&n) => n,
            Bound::Unbounded => u8::MIN,
        };
        let tx_end = match tx_count.end_bound() {
            Bound::Included(&n) | Bound::Excluded(&n) => n + 1,
            Bound::Unbounded => u8::MAX,
        };

        let blocks = random_block_range(
            rng,
            0..=block_range,
            BlockRangeParams {
                parent: Some(B256::ZERO),
                tx_count: tx_start..tx_end,
                requests_count,
                withdrawals_count,
            },
        );
        let (database_blocks, in_memory_blocks) = blocks.split_at(database_blocks);
        (database_blocks.to_vec(), in_memory_blocks.to_vec())
    }

    #[allow(clippy::type_complexity, clippy::too_many_arguments)]
    fn provider_with_chain_spec_and_random_blocks(
        rng: &mut impl Rng,
        chain_spec: Arc<ChainSpec>,
        database_blocks: usize,
        in_memory_blocks: usize,
        block_range_params: BlockRangeParams,
    ) -> eyre::Result<(
        BlockchainProvider2<MockNodeTypesWithDB>,
        Vec<SealedBlock>,
        Vec<SealedBlock>,
        Vec<Vec<Receipt>>,
    )> {
        let (database_blocks, in_memory_blocks) = random_blocks(
            rng,
            database_blocks,
            in_memory_blocks,
            block_range_params.requests_count,
            block_range_params.withdrawals_count,
            block_range_params.tx_count,
        );

        let receipts: Vec<Vec<_>> = database_blocks
            .iter()
            .chain(in_memory_blocks.iter())
            .map(|block| block.body.transactions.iter())
            .map(|tx| tx.map(|tx| random_receipt(rng, tx, Some(2))).collect())
            .collect();

        let factory = create_test_provider_factory_with_chain_spec(chain_spec);
        let provider_rw = factory.database_provider_rw()?;
        let static_file_provider = factory.static_file_provider();

        // Write transactions to static files with the right `tx_num``
        let mut bodies_cursor = provider_rw.tx_ref().cursor_read::<tables::BlockBodyIndices>()?;
        let mut tx_num = bodies_cursor
            .seek_exact(database_blocks.first().as_ref().unwrap().number.saturating_sub(1))?
            .map(|(_, indices)| indices.next_tx_num())
            .unwrap_or_default();

        // Insert blocks into the database
        for block in &database_blocks {
            // TODO: this should be moved inside `insert_historical_block`: <https://github.com/paradigmxyz/reth/issues/11524>
            let mut transactions_writer =
                static_file_provider.latest_writer(StaticFileSegment::Transactions)?;
            transactions_writer.increment_block(block.number)?;
            for tx in block.body.transactions() {
                let tx: TransactionSignedNoHash = tx.clone().into();
                transactions_writer.append_transaction(tx_num, &tx)?;
                tx_num += 1;
            }

            provider_rw.insert_historical_block(
                block.clone().seal_with_senders().expect("failed to seal block with senders"),
            )?;
        }

        // Insert receipts into the static files
        UnifiedStorageWriter::new(
            &provider_rw,
            Some(factory.static_file_provider().latest_writer(StaticFileSegment::Receipts)?),
        )
        .append_receipts_from_blocks(
            // The initial block number is required
            database_blocks.first().map(|b| b.number).unwrap_or_default(),
            receipts[..database_blocks.len()]
                .iter()
                .map(|vec| vec.clone().into_iter().map(Some).collect::<Vec<_>>()),
        )?;

        // Commit to both storages: database and static files
        UnifiedStorageWriter::commit(provider_rw, factory.static_file_provider())?;

        let provider = BlockchainProvider2::new(factory)?;

        // Insert the rest of the blocks and receipts into the in-memory state
        let chain = NewCanonicalChain::Commit {
            new: in_memory_blocks
                .iter()
                .map(|block| {
                    let senders = block.senders().expect("failed to recover senders");
                    let block_receipts = receipts.get(block.number as usize).unwrap().clone();
                    let execution_outcome =
                        ExecutionOutcome { receipts: block_receipts.into(), ..Default::default() };

                    ExecutedBlock::new(
                        Arc::new(block.clone()),
                        Arc::new(senders),
                        execution_outcome.into(),
                        Default::default(),
                        Default::default(),
                    )
                })
                .collect(),
        };
        provider.canonical_in_memory_state.update_chain(chain);

        // Get canonical, safe, and finalized blocks
        let blocks = database_blocks.iter().chain(in_memory_blocks.iter()).collect::<Vec<_>>();
        let block_count = blocks.len();
        let canonical_block = blocks.get(block_count - 1).unwrap();
        let safe_block = blocks.get(block_count - 2).unwrap();
        let finalized_block = blocks.get(block_count - 3).unwrap();

        // Set the canonical head, safe, and finalized blocks
        provider.set_canonical_head(canonical_block.header.clone());
        provider.set_safe(safe_block.header.clone());
        provider.set_finalized(finalized_block.header.clone());

        Ok((provider, database_blocks.clone(), in_memory_blocks.clone(), receipts))
    }

    #[allow(clippy::type_complexity)]
    fn provider_with_random_blocks(
        rng: &mut impl Rng,
        database_blocks: usize,
        in_memory_blocks: usize,
        block_range_params: BlockRangeParams,
    ) -> eyre::Result<(
        BlockchainProvider2<MockNodeTypesWithDB>,
        Vec<SealedBlock>,
        Vec<SealedBlock>,
        Vec<Vec<Receipt>>,
    )> {
        provider_with_chain_spec_and_random_blocks(
            rng,
            MAINNET.clone(),
            database_blocks,
            in_memory_blocks,
            block_range_params,
        )
    }

    /// This will persist the last block in-memory and delete it from
    /// `canonical_in_memory_state` right after a database read transaction is created.
    ///
    /// This simulates a RPC method having a different view than when its database transaction was
    /// created.
    fn persist_block_after_db_tx_creation(
        provider: BlockchainProvider2<MockNodeTypesWithDB>,
        block_number: BlockNumber,
    ) {
        let hook_provider = provider.clone();
        provider.database.db_ref().set_post_transaction_hook(Box::new(move || {
            if let Some(state) = hook_provider.canonical_in_memory_state.head_state() {
                if state.anchor().number + 1 == block_number {
                    let mut lowest_memory_block =
                        state.parent_state_chain().last().expect("qed").block();
                    let num_hash = lowest_memory_block.block().num_hash();

                    let mut execution_output = (*lowest_memory_block.execution_output).clone();
                    execution_output.first_block = lowest_memory_block.block().number;
                    lowest_memory_block.execution_output = Arc::new(execution_output);

                    // Push to disk
                    let provider_rw = hook_provider.database_provider_rw().unwrap();
                    UnifiedStorageWriter::from(&provider_rw, &hook_provider.static_file_provider())
                        .save_blocks(&[lowest_memory_block])
                        .unwrap();
                    UnifiedStorageWriter::commit(provider_rw, hook_provider.static_file_provider())
                        .unwrap();

                    // Remove from memory
                    hook_provider.canonical_in_memory_state.remove_persisted_blocks(num_hash);
                }
            }
        }));
    }

    #[test]
    fn test_block_reader_find_block_by_hash() -> eyre::Result<()> {
        // Initialize random number generator and provider factory
        let mut rng = generators::rng();
        let factory = create_test_provider_factory();

        // Generate 10 random blocks and split into database and in-memory blocks
        let blocks = random_block_range(
            &mut rng,
            0..=10,
            BlockRangeParams { parent: Some(B256::ZERO), tx_count: 0..1, ..Default::default() },
        );
        let (database_blocks, in_memory_blocks) = blocks.split_at(5);

        // Insert first 5 blocks into the database
        let provider_rw = factory.provider_rw()?;
        for block in database_blocks {
            provider_rw.insert_historical_block(
                block.clone().seal_with_senders().expect("failed to seal block with senders"),
            )?;
        }
        provider_rw.commit()?;

        // Create a new provider
        let provider = BlockchainProvider2::new(factory)?;

        // Useful blocks
        let first_db_block = database_blocks.first().unwrap();
        let first_in_mem_block = in_memory_blocks.first().unwrap();
        let last_in_mem_block = in_memory_blocks.last().unwrap();

        // No block in memory before setting in memory state
        assert_eq!(provider.find_block_by_hash(first_in_mem_block.hash(), BlockSource::Any)?, None);
        assert_eq!(
            provider.find_block_by_hash(first_in_mem_block.hash(), BlockSource::Canonical)?,
            None
        );
        // No pending block in memory
        assert_eq!(
            provider.find_block_by_hash(first_in_mem_block.hash(), BlockSource::Pending)?,
            None
        );

        // Insert first block into the in-memory state
        let in_memory_block_senders =
            first_in_mem_block.senders().expect("failed to recover senders");
        let chain = NewCanonicalChain::Commit {
            new: vec![ExecutedBlock::new(
                Arc::new(first_in_mem_block.clone()),
                Arc::new(in_memory_block_senders),
                Default::default(),
                Default::default(),
                Default::default(),
            )],
        };
        provider.canonical_in_memory_state.update_chain(chain);

        // Now the block should be found in memory
        assert_eq!(
            provider.find_block_by_hash(first_in_mem_block.hash(), BlockSource::Any)?,
            Some(first_in_mem_block.clone().into())
        );
        assert_eq!(
            provider.find_block_by_hash(first_in_mem_block.hash(), BlockSource::Canonical)?,
            Some(first_in_mem_block.clone().into())
        );

        // Find the first block in database by hash
        assert_eq!(
            provider.find_block_by_hash(first_db_block.hash(), BlockSource::Any)?,
            Some(first_db_block.clone().into())
        );
        assert_eq!(
            provider.find_block_by_hash(first_db_block.hash(), BlockSource::Canonical)?,
            Some(first_db_block.clone().into())
        );

        // No pending block in database
        assert_eq!(provider.find_block_by_hash(first_db_block.hash(), BlockSource::Pending)?, None);

        // Insert the last block into the pending state
        provider.canonical_in_memory_state.set_pending_block(ExecutedBlock {
            block: Arc::new(last_in_mem_block.clone()),
            senders: Default::default(),
            execution_output: Default::default(),
            hashed_state: Default::default(),
            trie: Default::default(),
        });

        // Now the last block should be found in memory
        assert_eq!(
            provider.find_block_by_hash(last_in_mem_block.hash(), BlockSource::Pending)?,
            Some(last_in_mem_block.clone().into())
        );

        Ok(())
    }

    #[test]
    fn test_block_reader_block() -> eyre::Result<()> {
        // Initialize random number generator and provider factory
        let mut rng = generators::rng();
        let factory = create_test_provider_factory();

        // Generate 10 random blocks and split into database and in-memory blocks
        let blocks = random_block_range(
            &mut rng,
            0..=10,
            BlockRangeParams { parent: Some(B256::ZERO), tx_count: 0..1, ..Default::default() },
        );
        let (database_blocks, in_memory_blocks) = blocks.split_at(5);

        // Insert first 5 blocks into the database
        let provider_rw = factory.provider_rw()?;
        for block in database_blocks {
            provider_rw.insert_historical_block(
                block.clone().seal_with_senders().expect("failed to seal block with senders"),
            )?;
        }
        provider_rw.commit()?;

        // Create a new provider
        let provider = BlockchainProvider2::new(factory)?;

        // First in memory block
        let first_in_mem_block = in_memory_blocks.first().unwrap();
        // First database block
        let first_db_block = database_blocks.first().unwrap();

        // First in memory block should not be found yet as not integrated to the in-memory state
        assert_eq!(provider.block(BlockHashOrNumber::Hash(first_in_mem_block.hash()))?, None);
        assert_eq!(provider.block(BlockHashOrNumber::Number(first_in_mem_block.number))?, None);

        // Insert first block into the in-memory state
        let in_memory_block_senders =
            first_in_mem_block.senders().expect("failed to recover senders");
        let chain = NewCanonicalChain::Commit {
            new: vec![ExecutedBlock::new(
                Arc::new(first_in_mem_block.clone()),
                Arc::new(in_memory_block_senders),
                Default::default(),
                Default::default(),
                Default::default(),
            )],
        };
        provider.canonical_in_memory_state.update_chain(chain);

        // First in memory block should be found
        assert_eq!(
            provider.block(BlockHashOrNumber::Hash(first_in_mem_block.hash()))?,
            Some(first_in_mem_block.clone().into())
        );
        assert_eq!(
            provider.block(BlockHashOrNumber::Number(first_in_mem_block.number))?,
            Some(first_in_mem_block.clone().into())
        );

        // First database block should be found
        assert_eq!(
            provider.block(BlockHashOrNumber::Hash(first_db_block.hash()))?,
            Some(first_db_block.clone().into())
        );
        assert_eq!(
            provider.block(BlockHashOrNumber::Number(first_db_block.number))?,
            Some(first_db_block.clone().into())
        );

        Ok(())
    }

    #[test]
    fn test_block_reader_pending_block() -> eyre::Result<()> {
        let mut rng = generators::rng();
        let (provider, _, _, _) = provider_with_random_blocks(
            &mut rng,
            TEST_BLOCKS_COUNT,
            TEST_BLOCKS_COUNT,
            BlockRangeParams::default(),
        )?;

        // Generate a random block
        let mut rng = generators::rng();
        let block = random_block(
            &mut rng,
            0,
            BlockParams { parent: Some(B256::ZERO), ..Default::default() },
        );

        // Set the block as pending
        provider.canonical_in_memory_state.set_pending_block(ExecutedBlock {
            block: Arc::new(block.clone()),
            senders: Default::default(),
            execution_output: Default::default(),
            hashed_state: Default::default(),
            trie: Default::default(),
        });

        // Assertions related to the pending block
        assert_eq!(provider.pending_block()?, Some(block.clone()));

        assert_eq!(
            provider.pending_block_with_senders()?,
            Some(reth_primitives::SealedBlockWithSenders {
                block: block.clone(),
                senders: block.senders().unwrap()
            })
        );

        assert_eq!(provider.pending_block_and_receipts()?, Some((block, vec![])));

        Ok(())
    }

    #[test]
    fn test_block_reader_ommers() -> eyre::Result<()> {
        // Create a new provider
        let mut rng = generators::rng();
        let (provider, _, in_memory_blocks, _) = provider_with_random_blocks(
            &mut rng,
            TEST_BLOCKS_COUNT,
            TEST_BLOCKS_COUNT,
            BlockRangeParams::default(),
        )?;

        let first_in_mem_block = in_memory_blocks.first().unwrap();

        // If the block is after the Merge, we should have an empty ommers list
        assert_eq!(
            provider.ommers(
                (provider.chain_spec().paris_block_and_final_difficulty.unwrap().0 + 2).into()
            )?,
            Some(vec![])
        );

        // First in memory block ommers should be found
        assert_eq!(
            provider.ommers(first_in_mem_block.number.into())?,
            Some(first_in_mem_block.body.ommers.clone())
        );
        assert_eq!(
            provider.ommers(first_in_mem_block.hash().into())?,
            Some(first_in_mem_block.body.ommers.clone())
        );

        // A random hash should return None as the block number is not found
        assert_eq!(provider.ommers(B256::random().into())?, None);

        Ok(())
    }

    #[test]
    fn test_block_body_indices() -> eyre::Result<()> {
        // Create a new provider
        let mut rng = generators::rng();
        let (provider, database_blocks, in_memory_blocks, _) = provider_with_random_blocks(
            &mut rng,
            TEST_BLOCKS_COUNT,
            TEST_BLOCKS_COUNT,
            BlockRangeParams {
                tx_count: TEST_TRANSACTIONS_COUNT..TEST_TRANSACTIONS_COUNT,
                ..Default::default()
            },
        )?;

        let first_in_mem_block = in_memory_blocks.first().unwrap();

        // Insert the first block into the in-memory state
        let in_memory_block_senders =
            first_in_mem_block.senders().expect("failed to recover senders");
        let chain = NewCanonicalChain::Commit {
            new: vec![ExecutedBlock::new(
                Arc::new(first_in_mem_block.clone()),
                Arc::new(in_memory_block_senders),
                Default::default(),
                Default::default(),
                Default::default(),
            )],
        };
        provider.canonical_in_memory_state.update_chain(chain);

        let first_db_block = database_blocks.first().unwrap().clone();
        let first_in_mem_block = in_memory_blocks.first().unwrap().clone();

        // First database block body indices should be found
        assert_eq!(
            provider.block_body_indices(first_db_block.number)?.unwrap(),
            StoredBlockBodyIndices { first_tx_num: 0, tx_count: 4 }
        );

        // First in-memory block body indices should be found with the first tx after the database
        // blocks
        assert_eq!(
            provider.block_body_indices(first_in_mem_block.number)?.unwrap(),
            StoredBlockBodyIndices { first_tx_num: 20, tx_count: 4 }
        );

        // A random block number should return None as the block is not found
        let mut rng = rand::thread_rng();
        let random_block_number: u64 = rng.gen();
        assert_eq!(provider.block_body_indices(random_block_number)?, None);

        Ok(())
    }

    #[test]
    fn test_block_hash_reader() -> eyre::Result<()> {
        let mut rng = generators::rng();
        let (provider, database_blocks, in_memory_blocks, _) = provider_with_random_blocks(
            &mut rng,
            TEST_BLOCKS_COUNT,
            TEST_BLOCKS_COUNT,
            BlockRangeParams::default(),
        )?;

        let database_block = database_blocks.first().unwrap().clone();
        let in_memory_block = in_memory_blocks.last().unwrap().clone();

        assert_eq!(provider.block_hash(database_block.number)?, Some(database_block.hash()));
        assert_eq!(provider.block_hash(in_memory_block.number)?, Some(in_memory_block.hash()));

        assert_eq!(
            provider.canonical_hashes_range(0, 10)?,
            [database_blocks, in_memory_blocks]
                .concat()
                .iter()
                .map(|block| block.hash())
                .collect::<Vec<_>>()
        );

        Ok(())
    }

    #[test]
    fn test_header_provider() -> eyre::Result<()> {
        let mut rng = generators::rng();
        let (provider, database_blocks, in_memory_blocks, _) = provider_with_random_blocks(
            &mut rng,
            TEST_BLOCKS_COUNT,
            TEST_BLOCKS_COUNT,
            BlockRangeParams::default(),
        )?;

        let database_block = database_blocks.first().unwrap().clone();
        let in_memory_block = in_memory_blocks.last().unwrap().clone();
        // make sure that the finalized block is on db
        let finalized_block = database_blocks.get(database_blocks.len() - 3).unwrap();
        provider.set_finalized(finalized_block.header.clone());

        let blocks = [database_blocks, in_memory_blocks].concat();

        assert_eq!(
            provider.header_td_by_number(database_block.number)?,
            Some(database_block.difficulty)
        );

        assert_eq!(
            provider.header_td_by_number(in_memory_block.number)?,
            Some(in_memory_block.difficulty)
        );

        assert_eq!(
            provider.sealed_headers_while(0..=10, |header| header.number <= 8)?,
            blocks
                .iter()
                .take_while(|header| header.number <= 8)
                .map(|b| b.header.clone())
                .collect::<Vec<_>>()
        );

        Ok(())
    }

    #[tokio::test]
    async fn test_canon_state_subscriptions() -> eyre::Result<()> {
        let factory = create_test_provider_factory();

        // Generate a random block to initialise the blockchain provider.
        let mut test_block_builder = TestBlockBuilder::default();
        let block_1 = test_block_builder.generate_random_block(0, B256::ZERO);
        let block_hash_1 = block_1.hash();

        // Insert and commit the block.
        let provider_rw = factory.provider_rw()?;
        provider_rw.insert_historical_block(block_1)?;
        provider_rw.commit()?;

        let provider = BlockchainProvider2::new(factory)?;

        // Subscribe twice for canonical state updates.
        let in_memory_state = provider.canonical_in_memory_state();
        let mut rx_1 = provider.subscribe_to_canonical_state();
        let mut rx_2 = provider.subscribe_to_canonical_state();

        // Send and receive commit notifications.
        let block_2 = test_block_builder.generate_random_block(1, block_hash_1);
        let chain = Chain::new(vec![block_2], ExecutionOutcome::default(), None);
        let commit = CanonStateNotification::Commit { new: Arc::new(chain.clone()) };
        in_memory_state.notify_canon_state(commit.clone());
        let (notification_1, notification_2) = tokio::join!(rx_1.recv(), rx_2.recv());
        assert_eq!(notification_1, Ok(commit.clone()));
        assert_eq!(notification_2, Ok(commit.clone()));

        // Send and receive re-org notifications.
        let block_3 = test_block_builder.generate_random_block(1, block_hash_1);
        let block_4 = test_block_builder.generate_random_block(2, block_3.hash());
        let new_chain = Chain::new(vec![block_3, block_4], ExecutionOutcome::default(), None);
        let re_org =
            CanonStateNotification::Reorg { old: Arc::new(chain), new: Arc::new(new_chain) };
        in_memory_state.notify_canon_state(re_org.clone());
        let (notification_1, notification_2) = tokio::join!(rx_1.recv(), rx_2.recv());
        assert_eq!(notification_1, Ok(re_org.clone()));
        assert_eq!(notification_2, Ok(re_org.clone()));

        Ok(())
    }

    #[test]
    fn test_withdrawals_provider() -> eyre::Result<()> {
        let mut rng = generators::rng();
        let chain_spec = Arc::new(ChainSpecBuilder::mainnet().shanghai_activated().build());
        let (provider, database_blocks, in_memory_blocks, _) =
            provider_with_chain_spec_and_random_blocks(
                &mut rng,
                chain_spec.clone(),
                TEST_BLOCKS_COUNT,
                TEST_BLOCKS_COUNT,
                BlockRangeParams { withdrawals_count: Some(1..3), ..Default::default() },
            )?;
        let blocks = [database_blocks, in_memory_blocks].concat();

        let shainghai_timestamp =
            chain_spec.hardforks.fork(EthereumHardfork::Shanghai).as_timestamp().unwrap();

        assert_eq!(
            provider
                .withdrawals_by_block(
                    reth_primitives::BlockHashOrNumber::Number(15),
                    shainghai_timestamp
                )
                .expect("could not call withdrawals by block"),
            Some(Withdrawals::new(vec![])),
            "Expected withdrawals_by_block to return empty list if block does not exist"
        );

        for block in blocks.clone() {
            assert_eq!(
                provider
                    .withdrawals_by_block(
                        reth_primitives::BlockHashOrNumber::Number(block.number),
                        shainghai_timestamp
                    )?
                    .unwrap(),
                block.body.withdrawals.unwrap(),
                "Expected withdrawals_by_block to return correct withdrawals"
            );
        }

        let canonical_block_num = provider.best_block_number().unwrap();
        let canonical_block = blocks.get(canonical_block_num as usize).unwrap();

        assert_eq!(
            Some(provider.latest_withdrawal()?.unwrap()),
            canonical_block.body.withdrawals.clone().unwrap().pop(),
            "Expected latest withdrawal to be equal to last withdrawal entry in canonical block"
        );

        Ok(())
    }

    #[test]
    fn test_block_num_reader() -> eyre::Result<()> {
        let mut rng = generators::rng();
        let (provider, database_blocks, in_memory_blocks, _) = provider_with_random_blocks(
            &mut rng,
            TEST_BLOCKS_COUNT,
            TEST_BLOCKS_COUNT,
            BlockRangeParams::default(),
        )?;

        assert_eq!(provider.best_block_number()?, in_memory_blocks.last().unwrap().number);
        assert_eq!(provider.last_block_number()?, database_blocks.last().unwrap().number);

        let database_block = database_blocks.first().unwrap().clone();
        let in_memory_block = in_memory_blocks.first().unwrap().clone();
        assert_eq!(provider.block_number(database_block.hash())?, Some(database_block.number));
        assert_eq!(provider.block_number(in_memory_block.hash())?, Some(in_memory_block.number));

        Ok(())
    }

    #[test]
    fn test_block_reader_id_ext_block_by_id() -> eyre::Result<()> {
        let mut rng = generators::rng();
        let (provider, database_blocks, in_memory_blocks, _) = provider_with_random_blocks(
            &mut rng,
            TEST_BLOCKS_COUNT,
            TEST_BLOCKS_COUNT,
            BlockRangeParams::default(),
        )?;

        let database_block = database_blocks.first().unwrap().clone();
        let in_memory_block = in_memory_blocks.last().unwrap().clone();

        let block_number = database_block.number;
        let block_hash = database_block.header.hash();

        assert_eq!(
            provider.block_by_id(block_number.into()).unwrap(),
            Some(database_block.clone().unseal())
        );
        assert_eq!(provider.block_by_id(block_hash.into()).unwrap(), Some(database_block.unseal()));

        let block_number = in_memory_block.number;
        let block_hash = in_memory_block.header.hash();
        assert_eq!(
            provider.block_by_id(block_number.into()).unwrap(),
            Some(in_memory_block.clone().unseal())
        );
        assert_eq!(
            provider.block_by_id(block_hash.into()).unwrap(),
            Some(in_memory_block.unseal())
        );

        Ok(())
    }

    #[test]
    fn test_block_reader_id_ext_header_by_number_or_tag() -> eyre::Result<()> {
        let mut rng = generators::rng();
        let (provider, database_blocks, in_memory_blocks, _) = provider_with_random_blocks(
            &mut rng,
            TEST_BLOCKS_COUNT,
            TEST_BLOCKS_COUNT,
            BlockRangeParams::default(),
        )?;

        let database_block = database_blocks.first().unwrap().clone();

        let in_memory_block_count = in_memory_blocks.len();
        let canonical_block = in_memory_blocks.get(in_memory_block_count - 1).unwrap().clone();
        let safe_block = in_memory_blocks.get(in_memory_block_count - 2).unwrap().clone();
        let finalized_block = in_memory_blocks.get(in_memory_block_count - 3).unwrap().clone();

        let block_number = database_block.number;
        assert_eq!(
            provider.header_by_number_or_tag(block_number.into()).unwrap(),
            Some(database_block.header.clone().unseal())
        );
        assert_eq!(
            provider.sealed_header_by_number_or_tag(block_number.into()).unwrap(),
            Some(database_block.header)
        );

        assert_eq!(
            provider.header_by_number_or_tag(BlockNumberOrTag::Latest).unwrap(),
            Some(canonical_block.header.clone().unseal())
        );
        assert_eq!(
            provider.sealed_header_by_number_or_tag(BlockNumberOrTag::Latest).unwrap(),
            Some(canonical_block.header)
        );

        assert_eq!(
            provider.header_by_number_or_tag(BlockNumberOrTag::Safe).unwrap(),
            Some(safe_block.header.clone().unseal())
        );
        assert_eq!(
            provider.sealed_header_by_number_or_tag(BlockNumberOrTag::Safe).unwrap(),
            Some(safe_block.header)
        );

        assert_eq!(
            provider.header_by_number_or_tag(BlockNumberOrTag::Finalized).unwrap(),
            Some(finalized_block.header.clone().unseal())
        );
        assert_eq!(
            provider.sealed_header_by_number_or_tag(BlockNumberOrTag::Finalized).unwrap(),
            Some(finalized_block.header)
        );

        Ok(())
    }

    #[test]
    fn test_block_reader_id_ext_header_by_id() -> eyre::Result<()> {
        let mut rng = generators::rng();
        let (provider, database_blocks, in_memory_blocks, _) = provider_with_random_blocks(
            &mut rng,
            TEST_BLOCKS_COUNT,
            TEST_BLOCKS_COUNT,
            BlockRangeParams::default(),
        )?;

        let database_block = database_blocks.first().unwrap().clone();
        let in_memory_block = in_memory_blocks.last().unwrap().clone();

        let block_number = database_block.number;
        let block_hash = database_block.header.hash();

        assert_eq!(
            provider.header_by_id(block_number.into()).unwrap(),
            Some(database_block.header.clone().unseal())
        );
        assert_eq!(
            provider.sealed_header_by_id(block_number.into()).unwrap(),
            Some(database_block.header.clone())
        );

        assert_eq!(
            provider.header_by_id(block_hash.into()).unwrap(),
            Some(database_block.header.clone().unseal())
        );
        assert_eq!(
            provider.sealed_header_by_id(block_hash.into()).unwrap(),
            Some(database_block.header)
        );

        let block_number = in_memory_block.number;
        let block_hash = in_memory_block.header.hash();

        assert_eq!(
            provider.header_by_id(block_number.into()).unwrap(),
            Some(in_memory_block.header.clone().unseal())
        );
        assert_eq!(
            provider.sealed_header_by_id(block_number.into()).unwrap(),
            Some(in_memory_block.header.clone())
        );

        assert_eq!(
            provider.header_by_id(block_hash.into()).unwrap(),
            Some(in_memory_block.header.clone().unseal())
        );
        assert_eq!(
            provider.sealed_header_by_id(block_hash.into()).unwrap(),
            Some(in_memory_block.header)
        );

        Ok(())
    }

    #[test]
    fn test_block_reader_id_ext_ommers_by_id() -> eyre::Result<()> {
        let mut rng = generators::rng();
        let (provider, database_blocks, in_memory_blocks, _) = provider_with_random_blocks(
            &mut rng,
            TEST_BLOCKS_COUNT,
            TEST_BLOCKS_COUNT,
            BlockRangeParams::default(),
        )?;

        let database_block = database_blocks.first().unwrap().clone();
        let in_memory_block = in_memory_blocks.last().unwrap().clone();

        let block_number = database_block.number;
        let block_hash = database_block.header.hash();

        assert_eq!(
            provider.ommers_by_id(block_number.into()).unwrap().unwrap_or_default(),
            database_block.body.ommers
        );
        assert_eq!(
            provider.ommers_by_id(block_hash.into()).unwrap().unwrap_or_default(),
            database_block.body.ommers
        );

        let block_number = in_memory_block.number;
        let block_hash = in_memory_block.header.hash();

        assert_eq!(
            provider.ommers_by_id(block_number.into()).unwrap().unwrap_or_default(),
            in_memory_block.body.ommers
        );
        assert_eq!(
            provider.ommers_by_id(block_hash.into()).unwrap().unwrap_or_default(),
            in_memory_block.body.ommers
        );

        Ok(())
    }

    #[test]
    fn test_receipt_provider_id_ext_receipts_by_block_id() -> eyre::Result<()> {
        let mut rng = generators::rng();
        let (provider, database_blocks, in_memory_blocks, receipts) = provider_with_random_blocks(
            &mut rng,
            TEST_BLOCKS_COUNT,
            TEST_BLOCKS_COUNT,
            BlockRangeParams { tx_count: 1..3, ..Default::default() },
        )?;

        let database_block = database_blocks.first().unwrap().clone();
        let in_memory_block = in_memory_blocks.last().unwrap().clone();

        let block_number = database_block.number;
        let block_hash = database_block.header.hash();

        assert!(!receipts.get(database_block.number as usize).unwrap().is_empty());
        assert!(!provider
            .receipts_by_number_or_tag(database_block.number.into())?
            .unwrap()
            .is_empty());

        assert_eq!(
            provider.receipts_by_block_id(block_number.into())?.unwrap(),
            receipts.get(block_number as usize).unwrap().clone()
        );
        assert_eq!(
            provider.receipts_by_block_id(block_hash.into())?.unwrap(),
            receipts.get(block_number as usize).unwrap().clone()
        );

        let block_number = in_memory_block.number;
        let block_hash = in_memory_block.header.hash();

        assert_eq!(
            provider.receipts_by_block_id(block_number.into())?.unwrap(),
            receipts.get(block_number as usize).unwrap().clone()
        );
        assert_eq!(
            provider.receipts_by_block_id(block_hash.into())?.unwrap(),
            receipts.get(block_number as usize).unwrap().clone()
        );

        Ok(())
    }

    #[test]
    fn test_receipt_provider_id_ext_receipts_by_block_number_or_tag() -> eyre::Result<()> {
        let mut rng = generators::rng();
        let (provider, database_blocks, in_memory_blocks, receipts) = provider_with_random_blocks(
            &mut rng,
            TEST_BLOCKS_COUNT,
            TEST_BLOCKS_COUNT,
            BlockRangeParams { tx_count: 1..3, ..Default::default() },
        )?;

        let database_block = database_blocks.first().unwrap().clone();

        let in_memory_block_count = in_memory_blocks.len();
        let canonical_block = in_memory_blocks.get(in_memory_block_count - 1).unwrap().clone();
        let safe_block = in_memory_blocks.get(in_memory_block_count - 2).unwrap().clone();
        let finalized_block = in_memory_blocks.get(in_memory_block_count - 3).unwrap().clone();

        assert!(!receipts.get(database_block.number as usize).unwrap().is_empty());
        assert!(!provider
            .receipts_by_number_or_tag(database_block.number.into())?
            .unwrap()
            .is_empty());

        assert_eq!(
            provider.receipts_by_number_or_tag(database_block.number.into())?.unwrap(),
            receipts.get(database_block.number as usize).unwrap().clone()
        );
        assert_eq!(
            provider.receipts_by_number_or_tag(BlockNumberOrTag::Latest)?.unwrap(),
            receipts.get(canonical_block.number as usize).unwrap().clone()
        );
        assert_eq!(
            provider.receipts_by_number_or_tag(BlockNumberOrTag::Safe)?.unwrap(),
            receipts.get(safe_block.number as usize).unwrap().clone()
        );
        assert_eq!(
            provider.receipts_by_number_or_tag(BlockNumberOrTag::Finalized)?.unwrap(),
            receipts.get(finalized_block.number as usize).unwrap().clone()
        );

        Ok(())
    }

    #[test]
    fn test_changeset_reader() -> eyre::Result<()> {
        let mut rng = generators::rng();

        let (database_blocks, in_memory_blocks) =
            random_blocks(&mut rng, TEST_BLOCKS_COUNT, 1, None, None, 0..1);

        let first_database_block = database_blocks.first().map(|block| block.number).unwrap();
        let last_database_block = database_blocks.last().map(|block| block.number).unwrap();
        let first_in_memory_block = in_memory_blocks.first().map(|block| block.number).unwrap();

        let accounts = random_eoa_accounts(&mut rng, 2);

        let (database_changesets, database_state) = random_changeset_range(
            &mut rng,
            &database_blocks,
            accounts.into_iter().map(|(address, account)| (address, (account, Vec::new()))),
            0..0,
            0..0,
        );
        let (in_memory_changesets, in_memory_state) = random_changeset_range(
            &mut rng,
            &in_memory_blocks,
            database_state
                .iter()
                .map(|(address, (account, storage))| (*address, (*account, storage.clone()))),
            0..0,
            0..0,
        );

        let factory = create_test_provider_factory();

        let provider_rw = factory.provider_rw()?;
        provider_rw.append_blocks_with_state(
            database_blocks
                .into_iter()
                .map(|b| b.seal_with_senders().expect("failed to seal block with senders"))
                .collect(),
            ExecutionOutcome {
                bundle: BundleState::new(
                    database_state.into_iter().map(|(address, (account, _))| {
                        (address, None, Some(account.into()), Default::default())
                    }),
                    database_changesets
                        .iter()
                        .map(|block_changesets| {
                            block_changesets.iter().map(|(address, account, _)| {
                                (*address, Some(Some((*account).into())), [])
                            })
                        })
                        .collect::<Vec<_>>(),
                    Vec::new(),
                ),
                first_block: first_database_block,
                ..Default::default()
            },
            Default::default(),
            Default::default(),
        )?;
        provider_rw.commit()?;

        let provider = BlockchainProvider2::new(factory)?;

        let in_memory_changesets = in_memory_changesets.into_iter().next().unwrap();
        let chain = NewCanonicalChain::Commit {
            new: vec![in_memory_blocks
                .first()
                .map(|block| {
                    let senders = block.senders().expect("failed to recover senders");
                    ExecutedBlock::new(
                        Arc::new(block.clone()),
                        Arc::new(senders),
                        Arc::new(ExecutionOutcome {
                            bundle: BundleState::new(
                                in_memory_state.into_iter().map(|(address, (account, _))| {
                                    (address, None, Some(account.into()), Default::default())
                                }),
                                [in_memory_changesets.iter().map(|(address, account, _)| {
                                    (*address, Some(Some((*account).into())), Vec::new())
                                })],
                                [],
                            ),
                            first_block: first_in_memory_block,
                            ..Default::default()
                        }),
                        Default::default(),
                        Default::default(),
                    )
                })
                .unwrap()],
        };
        provider.canonical_in_memory_state.update_chain(chain);

        assert_eq!(
            provider.account_block_changeset(last_database_block).unwrap(),
            database_changesets
                .into_iter()
                .last()
                .unwrap()
                .into_iter()
                .sorted_by_key(|(address, _, _)| *address)
                .map(|(address, account, _)| AccountBeforeTx { address, info: Some(account) })
                .collect::<Vec<_>>()
        );
        assert_eq!(
            provider.account_block_changeset(first_in_memory_block).unwrap(),
            in_memory_changesets
                .into_iter()
                .sorted_by_key(|(address, _, _)| *address)
                .map(|(address, account, _)| AccountBeforeTx { address, info: Some(account) })
                .collect::<Vec<_>>()
        );

        Ok(())
    }

    #[test]
    fn test_state_provider_factory() -> eyre::Result<()> {
        let mut rng = generators::rng();

        // test in-memory state use-cases
        let (in_memory_provider, _, in_memory_blocks, _) = provider_with_random_blocks(
            &mut rng,
            TEST_BLOCKS_COUNT,
            TEST_BLOCKS_COUNT,
            BlockRangeParams::default(),
        )?;

        // test database state use-cases
        let (only_database_provider, database_blocks, _, _) = provider_with_random_blocks(
            &mut rng,
            TEST_BLOCKS_COUNT,
            0,
            BlockRangeParams::default(),
        )?;

        let blocks = [database_blocks.clone(), in_memory_blocks.clone()].concat();
        let first_in_memory_block = in_memory_blocks.first().unwrap();
        let first_db_block = database_blocks.first().unwrap();

        // test latest state
        assert_eq!(
            first_in_memory_block.hash(),
            in_memory_provider.latest().unwrap().block_hash(first_in_memory_block.number)?.unwrap()
        );
        // test latest falls back to database state when there's no in-memory block
        assert_eq!(
            first_db_block.hash(),
            only_database_provider.latest().unwrap().block_hash(first_db_block.number)?.unwrap()
        );

        // test history by block number
        assert_eq!(
            first_in_memory_block.hash(),
            in_memory_provider
                .history_by_block_number(first_in_memory_block.number)?
                .block_hash(first_in_memory_block.number)?
                .unwrap()
        );
        assert_eq!(
            first_db_block.hash(),
            only_database_provider
                .history_by_block_number(first_db_block.number)?
                .block_hash(first_db_block.number)?
                .unwrap()
        );
        assert_eq!(
            first_in_memory_block.hash(),
            in_memory_provider
                .history_by_block_hash(first_in_memory_block.hash())?
                .block_hash(first_in_memory_block.number)?
                .unwrap()
        );
        assert!(only_database_provider.history_by_block_hash(B256::random()).is_err());

        // test state by block hash
        assert_eq!(
            first_in_memory_block.hash(),
            in_memory_provider
                .state_by_block_hash(first_in_memory_block.hash())?
                .block_hash(first_in_memory_block.number)?
                .unwrap()
        );
        assert_eq!(
            first_db_block.hash(),
            only_database_provider
                .state_by_block_hash(first_db_block.hash())?
                .block_hash(first_db_block.number)?
                .unwrap()
        );
        assert!(only_database_provider.state_by_block_hash(B256::random()).is_err());

        // test pending without pending state- falls back to latest
        assert_eq!(
            first_in_memory_block.hash(),
            in_memory_provider
                .pending()
                .unwrap()
                .block_hash(first_in_memory_block.number)
                .unwrap()
                .unwrap()
        );

        // adding a pending block to state can test pending() and  pending_state_by_hash() function
        let pending_block = database_blocks[database_blocks.len() - 1].clone();
        only_database_provider.canonical_in_memory_state.set_pending_block(ExecutedBlock {
            block: Arc::new(pending_block.clone()),
            senders: Default::default(),
            execution_output: Default::default(),
            hashed_state: Default::default(),
            trie: Default::default(),
        });

        assert_eq!(
            pending_block.hash(),
            only_database_provider
                .pending()
                .unwrap()
                .block_hash(pending_block.number)
                .unwrap()
                .unwrap()
        );

        assert_eq!(
            pending_block.hash(),
            only_database_provider
                .pending_state_by_hash(pending_block.hash())?
                .unwrap()
                .block_hash(pending_block.number)?
                .unwrap()
        );

        // test state by block number or tag
        assert_eq!(
            first_in_memory_block.hash(),
            in_memory_provider
                .state_by_block_number_or_tag(BlockNumberOrTag::Number(
                    first_in_memory_block.number
                ))?
                .block_hash(first_in_memory_block.number)?
                .unwrap()
        );
        assert_eq!(
            first_in_memory_block.hash(),
            in_memory_provider
                .state_by_block_number_or_tag(BlockNumberOrTag::Latest)?
                .block_hash(first_in_memory_block.number)?
                .unwrap()
        );
        // test state by block tag for safe block
        let safe_block = in_memory_blocks[in_memory_blocks.len() - 2].clone();
        in_memory_provider.canonical_in_memory_state.set_safe(safe_block.header.clone());
        assert_eq!(
            safe_block.hash(),
            in_memory_provider
                .state_by_block_number_or_tag(BlockNumberOrTag::Safe)?
                .block_hash(safe_block.number)?
                .unwrap()
        );
        // test state by block tag for finalized block
        let finalized_block = in_memory_blocks[in_memory_blocks.len() - 3].clone();
        in_memory_provider.canonical_in_memory_state.set_finalized(finalized_block.header.clone());
        assert_eq!(
            finalized_block.hash(),
            in_memory_provider
                .state_by_block_number_or_tag(BlockNumberOrTag::Finalized)?
                .block_hash(finalized_block.number)?
                .unwrap()
        );
        // test state by block tag for earliest block
        let earliest_block = blocks.first().unwrap().clone();
        assert_eq!(
            earliest_block.hash(),
            only_database_provider
                .state_by_block_number_or_tag(BlockNumberOrTag::Earliest)?
                .block_hash(earliest_block.number)?
                .unwrap()
        );

        Ok(())
    }

    #[test]
    fn test_canon_state_tracker() -> eyre::Result<()> {
        let mut rng = generators::rng();
        let (provider, _, _, _) = provider_with_random_blocks(
            &mut rng,
            TEST_BLOCKS_COUNT,
            TEST_BLOCKS_COUNT,
            BlockRangeParams::default(),
        )?;

        let before = Instant::now();
        provider.on_forkchoice_update_received(&Default::default());
        let last_update_ts = provider.last_received_update_timestamp().unwrap();
        let after = Instant::now();

        // Ensure the timestamp is updated and between the before and after timestamps
        assert!(before < last_update_ts && last_update_ts < after);

        let before = Instant::now();
        provider.on_transition_configuration_exchanged();
        let last_update_ts = provider.last_exchanged_transition_configuration_timestamp().unwrap();
        let after = Instant::now();

        // Ensure the timestamp is updated and between the before and after timestamps
        assert!(before < last_update_ts && last_update_ts < after);

        Ok(())
    }

    #[test]
    fn test_block_id_reader() -> eyre::Result<()> {
        // Create a new provider
        let mut rng = generators::rng();
        let (provider, _, in_memory_blocks, _) = provider_with_random_blocks(
            &mut rng,
            TEST_BLOCKS_COUNT,
            TEST_BLOCKS_COUNT,
            BlockRangeParams::default(),
        )?;

        // Set the pending block in memory
        let pending_block = in_memory_blocks.last().unwrap();
        provider.canonical_in_memory_state.set_pending_block(ExecutedBlock {
            block: Arc::new(pending_block.clone()),
            senders: Default::default(),
            execution_output: Default::default(),
            hashed_state: Default::default(),
            trie: Default::default(),
        });

        // Set the safe block in memory
        let safe_block = in_memory_blocks[in_memory_blocks.len() - 2].clone();
        provider.canonical_in_memory_state.set_safe(safe_block.header.clone());

        // Set the finalized block in memory
        let finalized_block = in_memory_blocks[in_memory_blocks.len() - 3].clone();
        provider.canonical_in_memory_state.set_finalized(finalized_block.header.clone());

        // Verify the pending block number and hash
        assert_eq!(
            provider.pending_block_num_hash()?,
            Some(BlockNumHash { number: pending_block.number, hash: pending_block.hash() })
        );

        // Verify the safe block number and hash
        assert_eq!(
            provider.safe_block_num_hash()?,
            Some(BlockNumHash { number: safe_block.number, hash: safe_block.hash() })
        );

        // Verify the finalized block number and hash
        assert_eq!(
            provider.finalized_block_num_hash()?,
            Some(BlockNumHash { number: finalized_block.number, hash: finalized_block.hash() })
        );

        Ok(())
    }

    macro_rules! test_by_tx_range {
        ([$(($method:ident, $data_extractor:expr)),* $(,)?]) => {{

            // Get the number methods being tested.
            // Since each method tested will move a block from memory to storage, this ensures we have enough.
            let extra_blocks = [$(stringify!($method)),*].len();

            let mut rng = generators::rng();
            let (provider, mut database_blocks, mut in_memory_blocks, receipts) = provider_with_random_blocks(
                &mut rng,
                TEST_BLOCKS_COUNT,
                TEST_BLOCKS_COUNT + extra_blocks,
                BlockRangeParams {
                    tx_count: TEST_TRANSACTIONS_COUNT..TEST_TRANSACTIONS_COUNT,
                    ..Default::default()
                },
            )?;

            $(
                // Since data moves for each tried method, need to recalculate everything
                let db_tx_count =
                    database_blocks.iter().map(|b| b.body.transactions.len()).sum::<usize>() as u64;
                let in_mem_tx_count =
                    in_memory_blocks.iter().map(|b| b.body.transactions.len()).sum::<usize>() as u64;

                let db_range = 0..=(db_tx_count - 1);
                let in_mem_range = db_tx_count..=(in_mem_tx_count + db_range.end());

                // Retrieve the expected database data
                let database_data =
                    database_blocks.iter().flat_map(|b| $data_extractor(b, &receipts)).collect::<Vec<_>>();
                assert_eq!(provider.$method(db_range.clone())?, database_data, "full db data");

                // Retrieve the expected in-memory data
                let in_memory_data =
                    in_memory_blocks.iter().flat_map(|b| $data_extractor(b, &receipts)).collect::<Vec<_>>();
                assert_eq!(provider.$method(in_mem_range.clone())?, in_memory_data, "full mem data");

                // Test partial in-memory range
                assert_eq!(
                    &provider.$method(in_mem_range.start() + 1..=in_mem_range.end() - 1)?,
                    &in_memory_data[1..in_memory_data.len() - 1],
                    "partial mem data"
                );

                // Test range in in-memory to unbounded end
                assert_eq!(provider.$method(in_mem_range.start() + 1..)?, &in_memory_data[1..], "unbounded mem data");

                // Test last element in-memory
                assert_eq!(provider.$method(in_mem_range.end()..)?, &in_memory_data[in_memory_data.len() -1 ..], "last mem data");

                // Test range that spans database and in-memory with unbounded end
                assert_eq!(
                    provider.$method(in_mem_range.start() - 2..)?,
                    database_data[database_data.len() - 2..]
                        .iter()
                        .chain(&in_memory_data[..])
                        .cloned()
                        .collect::<Vec<_>>(),
                    "unbounded span data"
                );

                // Test range that spans database and in-memory
                #[allow(unused_assignments)]
                {
                    // This block will be persisted to disk and removed from memory AFTER the firsk database query. This ensures that we query the in-memory state before the database avoiding any race condition.
                    persist_block_after_db_tx_creation(provider.clone(), in_memory_blocks[0].number);

                    assert_eq!(
                        provider.$method(in_mem_range.start() - 2..=in_mem_range.end() - 1)?,
                        database_data[database_data.len() - 2..]
                            .iter()
                            .chain(&in_memory_data[..in_memory_data.len() - 1])
                            .cloned()
                            .collect::<Vec<_>>(),
                        "span data"
                    );

                    // Adjust our blocks accordingly
                    database_blocks.push(in_memory_blocks.remove(0));
                }

                // Test invalid range
                let start_tx_num = u64::MAX;
                let end_tx_num = u64::MAX;
                let result = provider.$method(start_tx_num..end_tx_num)?;
                assert!(result.is_empty(), "No data should be found for an invalid transaction range");

                // Test empty range
                let result = provider.$method(in_mem_range.end()+10..in_mem_range.end()+20)?;
                assert!(result.is_empty(), "No data should be found for an empty transaction range");
            )*
        }};
    }

    #[test]
    fn test_methods_by_tx_range() -> eyre::Result<()> {
        test_by_tx_range!([
            (senders_by_tx_range, |block: &SealedBlock, _: &Vec<Vec<Receipt>>| block
                .senders()
                .unwrap()),
            (transactions_by_tx_range, |block: &SealedBlock, _: &Vec<Vec<Receipt>>| block
                .body
                .transactions
                .iter()
                .map(|tx| Into::<TransactionSignedNoHash>::into(tx.clone()))
                .collect::<Vec<_>>()),
            (receipts_by_tx_range, |block: &SealedBlock, receipts: &Vec<Vec<Receipt>>| receipts
                [block.number as usize]
                .clone())
        ]);

        Ok(())
    }

    macro_rules! test_by_block_range {
        ([$(($method:ident, $data_extractor:expr)),* $(,)?]) => {{
            // Get the number methods being tested.
            // Since each method tested will move a block from memory to storage, this ensures we have enough.
            let extra_blocks = [$(stringify!($method)),*].len();

            let mut rng = generators::rng();
            let (provider, mut database_blocks, mut in_memory_blocks, _) = provider_with_random_blocks(
                &mut rng,
                TEST_BLOCKS_COUNT,
                TEST_BLOCKS_COUNT + extra_blocks,
                BlockRangeParams {
                    tx_count: TEST_TRANSACTIONS_COUNT..TEST_TRANSACTIONS_COUNT,
                    ..Default::default()
                },
            )?;

            $(
                // Since data moves for each tried method, need to recalculate everything
                let db_block_count = database_blocks.len() as u64;
                let in_mem_block_count = in_memory_blocks.len() as u64;

                let db_range = 0..=db_block_count - 1;
                let in_mem_range = db_block_count..=(in_mem_block_count + db_range.end());

                // Retrieve the expected database data
                let database_data =
                    database_blocks.iter().map(|b| $data_extractor(b)).collect::<Vec<_>>();
                assert_eq!(provider.$method(db_range.clone())?, database_data);

                // Retrieve the expected in-memory data
                let in_memory_data =
                    in_memory_blocks.iter().map(|b| $data_extractor(b)).collect::<Vec<_>>();
                assert_eq!(provider.$method(in_mem_range.clone())?, in_memory_data);

                // Test partial in-memory range
                assert_eq!(
                    &provider.$method(in_mem_range.start() + 1..=in_mem_range.end() - 1)?,
                    &in_memory_data[1..in_memory_data.len() - 1]
                );

                // Test range that spans database and in-memory
                {

                    // This block will be persisted to disk and removed from memory AFTER the firsk database query. This ensures that we query the in-memory state before the database avoiding any race condition.
                    persist_block_after_db_tx_creation(provider.clone(), in_memory_blocks[0].number);

                    assert_eq!(
                        provider.$method(in_mem_range.start() - 2..=in_mem_range.end() - 1)?,
                        database_data[database_data.len() - 2..]
                            .iter()
                            .chain(&in_memory_data[..in_memory_data.len() - 1])
                            .cloned()
                            .collect::<Vec<_>>()
                    );

                    // Adjust our blocks accordingly
                    database_blocks.push(in_memory_blocks.remove(0));
                }

                // Test invalid range
                let start_block_num = u64::MAX;
                let end_block_num = u64::MAX;
                let result = provider.$method(start_block_num..=end_block_num-1)?;
                assert!(result.is_empty(), "No data should be found for an invalid block range");

                // Test valid range with empty results
                let result = provider.$method(in_mem_range.end() + 10..=in_mem_range.end() + 20)?;
                assert!(result.is_empty(), "No data should be found for an empty block range");
            )*
        }};
    }

    #[test]
    fn test_methods_by_block_range() -> eyre::Result<()> {
        // todo(joshie) add canonical_hashes_range below after changing its interface into range
        // instead start end
        test_by_block_range!([
            (headers_range, |block: &SealedBlock| block.header().clone()),
            (sealed_headers_range, |block: &SealedBlock| block.header.clone()),
            (block_range, |block: &SealedBlock| block.clone().unseal()),
            (block_with_senders_range, |block: &SealedBlock| block
                .clone()
                .unseal()
                .with_senders_unchecked(vec![])),
            (sealed_block_with_senders_range, |block: &SealedBlock| block
                .clone()
                .with_senders_unchecked(vec![])),
            (transactions_by_block_range, |block: &SealedBlock| block.body.transactions.clone()),
        ]);

        Ok(())
    }

    /// Helper macro to call a provider method based on argument count and check its result
    macro_rules! call_method {
        ($provider:expr, $method:ident, ($($args:expr),*), $expected_item:expr) => {{
            let result = $provider.$method($($args),*)?;
            assert_eq!(
                result,
                $expected_item,
                "{}: item does not match the expected item for arguments {:?}",
                stringify!($method),
                ($($args),*)
            );
        }};

        // Handle valid or invalid arguments for one argument
        (ONE, $provider:expr, $method:ident, $item_extractor:expr, $txnum:expr, $txhash:expr, $block:expr, $receipts:expr) => {{
            let (arg, expected_item) = $item_extractor($block, $txnum($block), $txhash($block), $receipts);
            call_method!($provider, $method, (arg), expected_item);
        }};

        // Handle valid or invalid arguments for two arguments
        (TWO, $provider:expr, $method:ident, $item_extractor:expr, $txnum:expr, $txhash:expr, $block:expr, $receipts:expr) => {{
            let ((arg1, arg2), expected_item) = $item_extractor($block, $txnum($block), $txhash($block), $receipts);
            call_method!($provider, $method, (arg1, arg2), expected_item);
        }};
    }

    /// Macro to test non-range methods.
    ///
    /// ( `NUMBER_ARGUMENTS`, METHOD, FN -> ((`METHOD_ARGUMENT(s)`,...), `EXPECTED_RESULT`),
    /// `INVALID_ARGUMENTS`)
    macro_rules! test_non_range {
    ([$(($arg_count:ident, $method:ident, $item_extractor:expr, $invalid_args:expr)),* $(,)?]) => {{

        // Get the number methods being tested.
        // Since each method tested will move a block from memory to storage, this ensures we have enough.
        let extra_blocks = [$(stringify!($arg_count)),*].len();

        let mut rng = generators::rng();
        let (provider, mut database_blocks, in_memory_blocks, receipts) = provider_with_random_blocks(
            &mut rng,
            TEST_BLOCKS_COUNT,
            TEST_BLOCKS_COUNT + extra_blocks,
            BlockRangeParams {
                tx_count: TEST_TRANSACTIONS_COUNT..TEST_TRANSACTIONS_COUNT,
                ..Default::default()
            },
        )?;

        let mut in_memory_blocks: std::collections::VecDeque<_> = in_memory_blocks.into();

        $(
            let tx_hash = |block: &SealedBlock| block.body.transactions[0].hash();
            let tx_num = |block: &SealedBlock| {
                database_blocks
                    .iter()
                    .chain(in_memory_blocks.iter())
                    .take_while(|b| b.number < block.number)
                    .map(|b| b.body.transactions.len())
                    .sum::<usize>() as u64
            };

            // Ensure that the first generated in-memory block exists
            {
                // This block will be persisted to disk and removed from memory AFTER the firsk database query. This ensures that we query the in-memory state before the database avoiding any race condition.
                persist_block_after_db_tx_creation(provider.clone(), in_memory_blocks[0].number);

                call_method!($arg_count, provider, $method, $item_extractor, tx_num, tx_hash, &in_memory_blocks[0], &receipts);

                // Move the block as well in our own structures
                database_blocks.push(in_memory_blocks.pop_front().unwrap());
            }

            // database_blocks is changed above
            let tx_num = |block: &SealedBlock| {
                database_blocks
                    .iter()
                    .chain(in_memory_blocks.iter())
                    .take_while(|b| b.number < block.number)
                    .map(|b| b.body.transactions.len())
                    .sum::<usize>() as u64
            };

            // Invalid/Non-existent argument should return `None`
            {
                call_method!($arg_count, provider, $method, |_,_,_,_| ( ($invalid_args, None)), tx_num, tx_hash, &in_memory_blocks[0], &receipts);
            }

            // Check that the item is only in memory and not in database
            {
                let last_mem_block = &in_memory_blocks[in_memory_blocks.len() - 1];

                let (args, expected_item) = $item_extractor(last_mem_block, tx_num(last_mem_block), tx_hash(last_mem_block), &receipts);
                call_method!($arg_count, provider, $method, |_,_,_,_| (args.clone(), expected_item), tx_num, tx_hash, last_mem_block, &receipts);

                // Ensure the item is not in storage
                call_method!($arg_count, provider.database, $method, |_,_,_,_| ( (args, None)), tx_num, tx_hash, last_mem_block, &receipts);
            }
        )*
    }};
}

    #[test]
    fn test_non_range_methods() -> eyre::Result<()> {
        let test_tx_index = 0;

        test_non_range!([
            // TODO: header should use B256 like others instead of &B256
            // (
            //     ONE,
            //     header,
            //     |block: &SealedBlock, tx_num: TxNumber, tx_hash: B256, receipts: &Vec<Vec<Receipt>>| (&block.hash(), Some(block.header.header().clone())),
            //     (&B256::random())
            // ),
            (
                ONE,
                header_by_number,
                |block: &SealedBlock, _: TxNumber, _: B256, _: &Vec<Vec<Receipt>>| (
                    block.number,
                    Some(block.header.header().clone())
                ),
                u64::MAX
            ),
            (
                ONE,
                sealed_header,
                |block: &SealedBlock, _: TxNumber, _: B256, _: &Vec<Vec<Receipt>>| (
                    block.number,
                    Some(block.header.clone())
                ),
                u64::MAX
            ),
            (
                ONE,
                block_hash,
                |block: &SealedBlock, _: TxNumber, _: B256, _: &Vec<Vec<Receipt>>| (
                    block.number,
                    Some(block.hash())
                ),
                u64::MAX
            ),
            (
                ONE,
                block_number,
                |block: &SealedBlock, _: TxNumber, _: B256, _: &Vec<Vec<Receipt>>| (
                    block.hash(),
                    Some(block.number)
                ),
                B256::random()
            ),
            (
                ONE,
                block,
                |block: &SealedBlock, _: TxNumber, _: B256, _: &Vec<Vec<Receipt>>| (
                    BlockHashOrNumber::Hash(block.hash()),
                    Some(block.clone().unseal())
                ),
                BlockHashOrNumber::Hash(B256::random())
            ),
            (
                ONE,
                block,
                |block: &SealedBlock, _: TxNumber, _: B256, _: &Vec<Vec<Receipt>>| (
                    BlockHashOrNumber::Number(block.number),
                    Some(block.clone().unseal())
                ),
                BlockHashOrNumber::Number(u64::MAX)
            ),
            (
                ONE,
                block_body_indices,
                |block: &SealedBlock, tx_num: TxNumber, _: B256, _: &Vec<Vec<Receipt>>| (
                    block.number,
                    Some(StoredBlockBodyIndices {
                        first_tx_num: tx_num,
                        tx_count: block.body.transactions.len() as u64
                    })
                ),
                u64::MAX
            ),
            (
                TWO,
                block_with_senders,
                |block: &SealedBlock, _: TxNumber, _: B256, _: &Vec<Vec<Receipt>>| (
                    (BlockHashOrNumber::Number(block.number), TransactionVariant::WithHash),
                    block.clone().unseal().with_recovered_senders()
                ),
                (BlockHashOrNumber::Number(u64::MAX), TransactionVariant::WithHash)
            ),
            (
                TWO,
                block_with_senders,
                |block: &SealedBlock, _: TxNumber, _: B256, _: &Vec<Vec<Receipt>>| (
                    (BlockHashOrNumber::Hash(block.hash()), TransactionVariant::WithHash),
                    block.clone().unseal().with_recovered_senders()
                ),
                (BlockHashOrNumber::Hash(B256::random()), TransactionVariant::WithHash)
            ),
            (
                TWO,
                sealed_block_with_senders,
                |block: &SealedBlock, _: TxNumber, _: B256, _: &Vec<Vec<Receipt>>| (
                    (BlockHashOrNumber::Number(block.number), TransactionVariant::WithHash),
                    Some(
                        block.clone().unseal().with_recovered_senders().unwrap().seal(block.hash())
                    )
                ),
                (BlockHashOrNumber::Number(u64::MAX), TransactionVariant::WithHash)
            ),
            (
                TWO,
                sealed_block_with_senders,
                |block: &SealedBlock, _: TxNumber, _: B256, _: &Vec<Vec<Receipt>>| (
                    (BlockHashOrNumber::Hash(block.hash()), TransactionVariant::WithHash),
                    Some(
                        block.clone().unseal().with_recovered_senders().unwrap().seal(block.hash())
                    )
                ),
                (BlockHashOrNumber::Hash(B256::random()), TransactionVariant::WithHash)
            ),
            (
                ONE,
                transaction_id,
                |_: &SealedBlock, tx_num: TxNumber, tx_hash: B256, _: &Vec<Vec<Receipt>>| (
                    tx_hash,
                    Some(tx_num)
                ),
                B256::random()
            ),
            (
                ONE,
                transaction_by_id,
                |block: &SealedBlock, tx_num: TxNumber, _: B256, _: &Vec<Vec<Receipt>>| (
                    tx_num,
                    Some(block.body.transactions[test_tx_index].clone())
                ),
                u64::MAX
            ),
            (
                ONE,
                transaction_by_id_no_hash,
                |block: &SealedBlock, tx_num: TxNumber, _: B256, _: &Vec<Vec<Receipt>>| (
                    tx_num,
                    Some(Into::<TransactionSignedNoHash>::into(
                        block.body.transactions[test_tx_index].clone()
                    ))
                ),
                u64::MAX
            ),
            (
                ONE,
                transaction_by_hash,
                |block: &SealedBlock, _: TxNumber, tx_hash: B256, _: &Vec<Vec<Receipt>>| (
                    tx_hash,
                    Some(block.body.transactions[test_tx_index].clone())
                ),
                B256::random()
            ),
            (
                ONE,
                transaction_block,
                |block: &SealedBlock, tx_num: TxNumber, _: B256, _: &Vec<Vec<Receipt>>| (
                    tx_num,
                    Some(block.number)
                ),
                u64::MAX
            ),
            (
                ONE,
                transactions_by_block,
                |block: &SealedBlock, _: TxNumber, _: B256, _: &Vec<Vec<Receipt>>| (
                    BlockHashOrNumber::Number(block.number),
                    Some(block.body.transactions.clone())
                ),
                BlockHashOrNumber::Number(u64::MAX)
            ),
            (
                ONE,
                transactions_by_block,
                |block: &SealedBlock, _: TxNumber, _: B256, _: &Vec<Vec<Receipt>>| (
                    BlockHashOrNumber::Hash(block.hash()),
                    Some(block.body.transactions.clone())
                ),
                BlockHashOrNumber::Number(u64::MAX)
            ),
            (
                ONE,
                transaction_sender,
                |block: &SealedBlock, tx_num: TxNumber, _: B256, _: &Vec<Vec<Receipt>>| (
                    tx_num,
                    block.body.transactions[test_tx_index].recover_signer()
                ),
                u64::MAX
            ),
            (
                ONE,
                receipt,
                |block: &SealedBlock, tx_num: TxNumber, _: B256, receipts: &Vec<Vec<Receipt>>| (
                    tx_num,
                    Some(receipts[block.number as usize][test_tx_index].clone())
                ),
                u64::MAX
            ),
            (
                ONE,
                receipt_by_hash,
                |block: &SealedBlock, _: TxNumber, tx_hash: B256, receipts: &Vec<Vec<Receipt>>| (
                    tx_hash,
                    Some(receipts[block.number as usize][test_tx_index].clone())
                ),
                B256::random()
            ),
            (
                ONE,
                receipts_by_block,
                |block: &SealedBlock, _: TxNumber, _: B256, receipts: &Vec<Vec<Receipt>>| (
                    BlockHashOrNumber::Number(block.number),
                    Some(receipts[block.number as usize].clone())
                ),
                BlockHashOrNumber::Number(u64::MAX)
            ),
            (
                ONE,
                receipts_by_block,
                |block: &SealedBlock, _: TxNumber, _: B256, receipts: &Vec<Vec<Receipt>>| (
                    BlockHashOrNumber::Hash(block.hash()),
                    Some(receipts[block.number as usize].clone())
                ),
                BlockHashOrNumber::Hash(B256::random())
            ),
            // TODO: withdrawals, requests, ommers
        ]);

        Ok(())
    }

    #[test]
    fn test_race() -> eyre::Result<()> {
        let mut rng = generators::rng();
        let (provider, _, in_memory_blocks, _) = provider_with_random_blocks(
            &mut rng,
            TEST_BLOCKS_COUNT - 1,
            TEST_BLOCKS_COUNT + 1,
            BlockRangeParams {
                tx_count: TEST_TRANSACTIONS_COUNT..TEST_TRANSACTIONS_COUNT,
                ..Default::default()
            },
        )?;

        // Old implementation was querying the database first. This is problematic, if there are
        // changes AFTER the database transaction is created.
        let old_transaction_hash_fn =
            |hash: B256,
             canonical_in_memory_state: CanonicalInMemoryState,
             factory: ProviderFactory<MockNodeTypesWithDB>| {
                assert!(factory.transaction_by_hash(hash)?.is_none(), "should not be in database");
                Ok::<_, ProviderError>(canonical_in_memory_state.transaction_by_hash(hash))
            };

        // Correct implementation queries in-memory first
        let correct_transaction_hash_fn =
            |hash: B256,
             canonical_in_memory_state: CanonicalInMemoryState,
             _factory: ProviderFactory<MockNodeTypesWithDB>| {
                if let Some(tx) = canonical_in_memory_state.transaction_by_hash(hash) {
                    return Ok::<_, ProviderError>(Some(tx))
                }
                panic!("should not be in database");
                // _factory.transaction_by_hash(hash)
            };

        // OLD BEHAVIOUR
        {
            // This will persist block 1 AFTER a database is created. Moving it from memory to
            // storage.
            persist_block_after_db_tx_creation(provider.clone(), in_memory_blocks[0].number);
            let to_be_persisted_tx = in_memory_blocks[0].body.transactions[0].clone();

            // Even though the block exists, given the order of provider queries done in the method
            // above, we do not see it.
            assert_eq!(
                old_transaction_hash_fn(
                    to_be_persisted_tx.hash(),
                    provider.canonical_in_memory_state(),
                    provider.database.clone()
                ),
                Ok(None)
            );
        }

        // CORRECT BEHAVIOUR
        {
            // This will persist block 1 AFTER a database is created. Moving it from memory to
            // storage.
            persist_block_after_db_tx_creation(provider.clone(), in_memory_blocks[1].number);
            let to_be_persisted_tx = in_memory_blocks[1].body.transactions[0].clone();

            assert_eq!(
                correct_transaction_hash_fn(
                    to_be_persisted_tx.hash(),
                    provider.canonical_in_memory_state(),
                    provider.database
                ),
                Ok(Some(to_be_persisted_tx))
            );
        }

        Ok(())
    }
}<|MERGE_RESOLUTION|>--- conflicted
+++ resolved
@@ -1,6 +1,6 @@
 #![allow(unused)]
 use crate::{
-    providers::{AtomicBlockchainProvider, StaticFileProvider},
+    providers::{ConsistentProvider, StaticFileProvider},
     AccountReader, BlockHashReader, BlockIdReader, BlockNumReader, BlockReader, BlockReaderIdExt,
     BlockSource, CanonChainTracker, CanonStateNotifications, CanonStateSubscriptions,
     ChainSpecProvider, ChainStateBlockReader, ChangeSetReader, DatabaseProvider,
@@ -65,19 +65,11 @@
 }
 
 impl<N: ProviderNodeTypes> BlockchainProvider2<N> {
-<<<<<<< HEAD
     /// Create a new [`BlockchainProvider2`] using only the storage, fetching the latest
     /// header from the database to initialize the provider.
     pub fn new(storage: ProviderFactory<N>) -> ProviderResult<Self> {
         let provider = storage.provider()?;
-        let best: ChainInfo = provider.chain_info()?;
-=======
-    /// Create a new provider using only the database, fetching the latest header from
-    /// the database to initialize the provider.
-    pub fn new(database: ProviderFactory<N>) -> ProviderResult<Self> {
-        let provider = database.provider()?;
         let best = provider.chain_info()?;
->>>>>>> 4a68c5e2
         match provider.header_by_number(best.best_number)? {
             Some(header) => {
                 drop(provider);
@@ -128,8 +120,8 @@
     /// database using different types of providers. Example: [`HeaderProvider`]
     /// [`BlockHashReader`]. This may fail if the inner read database transaction fails to open.
     #[track_caller]
-    pub fn atomic_provider(&self) -> ProviderResult<AtomicBlockchainProvider<N>> {
-        AtomicBlockchainProvider::new(self.database.clone(), self.canonical_in_memory_state())
+    pub fn consistent_provider(&self) -> ProviderResult<ConsistentProvider<N>> {
+        ConsistentProvider::new(self.database.clone(), self.canonical_in_memory_state())
     }
 
     /// This uses a given [`BlockState`] to initialize a state provider for that block.
@@ -149,7 +141,7 @@
         &self,
         range: RangeInclusive<BlockNumber>,
     ) -> ProviderResult<Option<ExecutionOutcome>> {
-        self.atomic_provider()?.get_state(range)
+        self.consistent_provider()?.get_state(range)
     }
 }
 
@@ -175,34 +167,34 @@
 
 impl<N: ProviderNodeTypes> HeaderProvider for BlockchainProvider2<N> {
     fn header(&self, block_hash: &BlockHash) -> ProviderResult<Option<Header>> {
-        self.atomic_provider()?.header(block_hash)
+        self.consistent_provider()?.header(block_hash)
     }
 
     fn header_by_number(&self, num: BlockNumber) -> ProviderResult<Option<Header>> {
-        self.atomic_provider()?.header_by_number(num)
+        self.consistent_provider()?.header_by_number(num)
     }
 
     fn header_td(&self, hash: &BlockHash) -> ProviderResult<Option<U256>> {
-        self.atomic_provider()?.header_td(hash)
+        self.consistent_provider()?.header_td(hash)
     }
 
     fn header_td_by_number(&self, number: BlockNumber) -> ProviderResult<Option<U256>> {
-        self.atomic_provider()?.header_td_by_number(number)
+        self.consistent_provider()?.header_td_by_number(number)
     }
 
     fn headers_range(&self, range: impl RangeBounds<BlockNumber>) -> ProviderResult<Vec<Header>> {
-        self.atomic_provider()?.headers_range(range)
+        self.consistent_provider()?.headers_range(range)
     }
 
     fn sealed_header(&self, number: BlockNumber) -> ProviderResult<Option<SealedHeader>> {
-        self.atomic_provider()?.sealed_header(number)
+        self.consistent_provider()?.sealed_header(number)
     }
 
     fn sealed_headers_range(
         &self,
         range: impl RangeBounds<BlockNumber>,
     ) -> ProviderResult<Vec<SealedHeader>> {
-        self.atomic_provider()?.sealed_headers_range(range)
+        self.consistent_provider()?.sealed_headers_range(range)
     }
 
     fn sealed_headers_while(
@@ -210,13 +202,13 @@
         range: impl RangeBounds<BlockNumber>,
         predicate: impl FnMut(&SealedHeader) -> bool,
     ) -> ProviderResult<Vec<SealedHeader>> {
-        self.atomic_provider()?.sealed_headers_while(range, predicate)
+        self.consistent_provider()?.sealed_headers_while(range, predicate)
     }
 }
 
 impl<N: ProviderNodeTypes> BlockHashReader for BlockchainProvider2<N> {
     fn block_hash(&self, number: u64) -> ProviderResult<Option<B256>> {
-        self.atomic_provider()?.block_hash(number)
+        self.consistent_provider()?.block_hash(number)
     }
 
     fn canonical_hashes_range(
@@ -224,7 +216,7 @@
         start: BlockNumber,
         end: BlockNumber,
     ) -> ProviderResult<Vec<B256>> {
-        self.atomic_provider()?.canonical_hashes_range(start, end)
+        self.consistent_provider()?.canonical_hashes_range(start, end)
     }
 }
 
@@ -242,7 +234,7 @@
     }
 
     fn block_number(&self, hash: B256) -> ProviderResult<Option<BlockNumber>> {
-        self.atomic_provider()?.block_number(hash)
+        self.consistent_provider()?.block_number(hash)
     }
 }
 
@@ -262,11 +254,11 @@
 
 impl<N: ProviderNodeTypes> BlockReader for BlockchainProvider2<N> {
     fn find_block_by_hash(&self, hash: B256, source: BlockSource) -> ProviderResult<Option<Block>> {
-        self.atomic_provider()?.find_block_by_hash(hash, source)
+        self.consistent_provider()?.find_block_by_hash(hash, source)
     }
 
     fn block(&self, id: BlockHashOrNumber) -> ProviderResult<Option<Block>> {
-        self.atomic_provider()?.block(id)
+        self.consistent_provider()?.block(id)
     }
 
     fn pending_block(&self) -> ProviderResult<Option<SealedBlock>> {
@@ -282,14 +274,14 @@
     }
 
     fn ommers(&self, id: BlockHashOrNumber) -> ProviderResult<Option<Vec<Header>>> {
-        self.atomic_provider()?.ommers(id)
+        self.consistent_provider()?.ommers(id)
     }
 
     fn block_body_indices(
         &self,
         number: BlockNumber,
     ) -> ProviderResult<Option<StoredBlockBodyIndices>> {
-        self.atomic_provider()?.block_body_indices(number)
+        self.consistent_provider()?.block_body_indices(number)
     }
 
     /// Returns the block with senders with matching number or hash from database.
@@ -303,7 +295,7 @@
         id: BlockHashOrNumber,
         transaction_kind: TransactionVariant,
     ) -> ProviderResult<Option<BlockWithSenders>> {
-        self.atomic_provider()?.block_with_senders(id, transaction_kind)
+        self.consistent_provider()?.block_with_senders(id, transaction_kind)
     }
 
     fn sealed_block_with_senders(
@@ -311,116 +303,116 @@
         id: BlockHashOrNumber,
         transaction_kind: TransactionVariant,
     ) -> ProviderResult<Option<SealedBlockWithSenders>> {
-        self.atomic_provider()?.sealed_block_with_senders(id, transaction_kind)
+        self.consistent_provider()?.sealed_block_with_senders(id, transaction_kind)
     }
 
     fn block_range(&self, range: RangeInclusive<BlockNumber>) -> ProviderResult<Vec<Block>> {
-        self.atomic_provider()?.block_range(range)
+        self.consistent_provider()?.block_range(range)
     }
 
     fn block_with_senders_range(
         &self,
         range: RangeInclusive<BlockNumber>,
     ) -> ProviderResult<Vec<BlockWithSenders>> {
-        self.atomic_provider()?.block_with_senders_range(range)
+        self.consistent_provider()?.block_with_senders_range(range)
     }
 
     fn sealed_block_with_senders_range(
         &self,
         range: RangeInclusive<BlockNumber>,
     ) -> ProviderResult<Vec<SealedBlockWithSenders>> {
-        self.atomic_provider()?.sealed_block_with_senders_range(range)
+        self.consistent_provider()?.sealed_block_with_senders_range(range)
     }
 }
 
 impl<N: ProviderNodeTypes> TransactionsProvider for BlockchainProvider2<N> {
     fn transaction_id(&self, tx_hash: TxHash) -> ProviderResult<Option<TxNumber>> {
-        self.atomic_provider()?.transaction_id(tx_hash)
+        self.consistent_provider()?.transaction_id(tx_hash)
     }
 
     fn transaction_by_id(&self, id: TxNumber) -> ProviderResult<Option<TransactionSigned>> {
-        self.atomic_provider()?.transaction_by_id(id)
+        self.consistent_provider()?.transaction_by_id(id)
     }
 
     fn transaction_by_id_no_hash(
         &self,
         id: TxNumber,
     ) -> ProviderResult<Option<TransactionSignedNoHash>> {
-        self.atomic_provider()?.transaction_by_id_no_hash(id)
+        self.consistent_provider()?.transaction_by_id_no_hash(id)
     }
 
     fn transaction_by_hash(&self, hash: TxHash) -> ProviderResult<Option<TransactionSigned>> {
-        self.atomic_provider()?.transaction_by_hash(hash)
+        self.consistent_provider()?.transaction_by_hash(hash)
     }
 
     fn transaction_by_hash_with_meta(
         &self,
         tx_hash: TxHash,
     ) -> ProviderResult<Option<(TransactionSigned, TransactionMeta)>> {
-        self.atomic_provider()?.transaction_by_hash_with_meta(tx_hash)
+        self.consistent_provider()?.transaction_by_hash_with_meta(tx_hash)
     }
 
     fn transaction_block(&self, id: TxNumber) -> ProviderResult<Option<BlockNumber>> {
-        self.atomic_provider()?.transaction_block(id)
+        self.consistent_provider()?.transaction_block(id)
     }
 
     fn transactions_by_block(
         &self,
         id: BlockHashOrNumber,
     ) -> ProviderResult<Option<Vec<TransactionSigned>>> {
-        self.atomic_provider()?.transactions_by_block(id)
+        self.consistent_provider()?.transactions_by_block(id)
     }
 
     fn transactions_by_block_range(
         &self,
         range: impl RangeBounds<BlockNumber>,
     ) -> ProviderResult<Vec<Vec<TransactionSigned>>> {
-        self.atomic_provider()?.transactions_by_block_range(range)
+        self.consistent_provider()?.transactions_by_block_range(range)
     }
 
     fn transactions_by_tx_range(
         &self,
         range: impl RangeBounds<TxNumber>,
     ) -> ProviderResult<Vec<TransactionSignedNoHash>> {
-        self.atomic_provider()?.transactions_by_tx_range(range)
+        self.consistent_provider()?.transactions_by_tx_range(range)
     }
 
     fn senders_by_tx_range(
         &self,
         range: impl RangeBounds<TxNumber>,
     ) -> ProviderResult<Vec<Address>> {
-        self.atomic_provider()?.senders_by_tx_range(range)
+        self.consistent_provider()?.senders_by_tx_range(range)
     }
 
     fn transaction_sender(&self, id: TxNumber) -> ProviderResult<Option<Address>> {
-        self.atomic_provider()?.transaction_sender(id)
+        self.consistent_provider()?.transaction_sender(id)
     }
 }
 
 impl<N: ProviderNodeTypes> ReceiptProvider for BlockchainProvider2<N> {
     fn receipt(&self, id: TxNumber) -> ProviderResult<Option<Receipt>> {
-        self.atomic_provider()?.receipt(id)
+        self.consistent_provider()?.receipt(id)
     }
 
     fn receipt_by_hash(&self, hash: TxHash) -> ProviderResult<Option<Receipt>> {
-        self.atomic_provider()?.receipt_by_hash(hash)
+        self.consistent_provider()?.receipt_by_hash(hash)
     }
 
     fn receipts_by_block(&self, block: BlockHashOrNumber) -> ProviderResult<Option<Vec<Receipt>>> {
-        self.atomic_provider()?.receipts_by_block(block)
+        self.consistent_provider()?.receipts_by_block(block)
     }
 
     fn receipts_by_tx_range(
         &self,
         range: impl RangeBounds<TxNumber>,
     ) -> ProviderResult<Vec<Receipt>> {
-        self.atomic_provider()?.receipts_by_tx_range(range)
+        self.consistent_provider()?.receipts_by_tx_range(range)
     }
 }
 
 impl<N: ProviderNodeTypes> ReceiptProviderIdExt for BlockchainProvider2<N> {
     fn receipts_by_block_id(&self, block: BlockId) -> ProviderResult<Option<Vec<Receipt>>> {
-        self.atomic_provider()?.receipts_by_block_id(block)
+        self.consistent_provider()?.receipts_by_block_id(block)
     }
 }
 
@@ -430,25 +422,25 @@
         id: BlockHashOrNumber,
         timestamp: u64,
     ) -> ProviderResult<Option<Withdrawals>> {
-        self.atomic_provider()?.withdrawals_by_block(id, timestamp)
+        self.consistent_provider()?.withdrawals_by_block(id, timestamp)
     }
 
     fn latest_withdrawal(&self) -> ProviderResult<Option<Withdrawal>> {
-        self.atomic_provider()?.latest_withdrawal()
+        self.consistent_provider()?.latest_withdrawal()
     }
 }
 
 impl<N: ProviderNodeTypes> StageCheckpointReader for BlockchainProvider2<N> {
     fn get_stage_checkpoint(&self, id: StageId) -> ProviderResult<Option<StageCheckpoint>> {
-        self.atomic_provider()?.get_stage_checkpoint(id)
+        self.consistent_provider()?.get_stage_checkpoint(id)
     }
 
     fn get_stage_checkpoint_progress(&self, id: StageId) -> ProviderResult<Option<Vec<u8>>> {
-        self.atomic_provider()?.get_stage_checkpoint_progress(id)
+        self.consistent_provider()?.get_stage_checkpoint_progress(id)
     }
 
     fn get_all_checkpoints(&self) -> ProviderResult<Vec<(String, StageCheckpoint)>> {
-        self.atomic_provider()?.get_all_checkpoints()
+        self.consistent_provider()?.get_all_checkpoints()
     }
 }
 
@@ -463,7 +455,7 @@
     where
         EvmConfig: ConfigureEvmEnv<Header = Header>,
     {
-        self.atomic_provider()?.fill_env_at(cfg, block_env, at, evm_config)
+        self.consistent_provider()?.fill_env_at(cfg, block_env, at, evm_config)
     }
 
     fn fill_env_with_header<EvmConfig>(
@@ -476,7 +468,7 @@
     where
         EvmConfig: ConfigureEvmEnv<Header = Header>,
     {
-        self.atomic_provider()?.fill_env_with_header(cfg, block_env, header, evm_config)
+        self.consistent_provider()?.fill_env_with_header(cfg, block_env, header, evm_config)
     }
 
     fn fill_cfg_env_at<EvmConfig>(
@@ -488,7 +480,7 @@
     where
         EvmConfig: ConfigureEvmEnv<Header = Header>,
     {
-        self.atomic_provider()?.fill_cfg_env_at(cfg, at, evm_config)
+        self.consistent_provider()?.fill_cfg_env_at(cfg, at, evm_config)
     }
 
     fn fill_cfg_env_with_header<EvmConfig>(
@@ -500,7 +492,7 @@
     where
         EvmConfig: ConfigureEvmEnv<Header = Header>,
     {
-        self.atomic_provider()?.fill_cfg_env_with_header(cfg, header, evm_config)
+        self.consistent_provider()?.fill_cfg_env_with_header(cfg, header, evm_config)
     }
 }
 
@@ -509,11 +501,11 @@
         &self,
         segment: PruneSegment,
     ) -> ProviderResult<Option<PruneCheckpoint>> {
-        self.atomic_provider()?.get_prune_checkpoint(segment)
+        self.consistent_provider()?.get_prune_checkpoint(segment)
     }
 
     fn get_prune_checkpoints(&self) -> ProviderResult<Vec<(PruneSegment, PruneCheckpoint)>> {
-        self.atomic_provider()?.get_prune_checkpoints()
+        self.consistent_provider()?.get_prune_checkpoints()
     }
 }
 
@@ -544,7 +536,7 @@
         block_number: BlockNumber,
     ) -> ProviderResult<StateProviderBox> {
         trace!(target: "providers::blockchain", ?block_number, "Getting history by block number");
-        let provider = self.atomic_provider()?;
+        let provider = self.consistent_provider()?;
         provider.ensure_canonical_block(block_number)?;
         let hash = provider
             .block_hash(block_number)?
@@ -555,7 +547,7 @@
     fn history_by_block_hash(&self, block_hash: BlockHash) -> ProviderResult<StateProviderBox> {
         trace!(target: "providers::blockchain", ?block_hash, "Getting history by block hash");
 
-        self.atomic_provider()?.get_in_memory_or_storage_by_block(
+        self.consistent_provider()?.get_in_memory_or_storage_by_block(
             block_hash.into(),
             |_| self.database.history_by_block_hash(block_hash),
             |block_state| {
@@ -673,30 +665,30 @@
     Self: BlockReader + ReceiptProviderIdExt,
 {
     fn block_by_id(&self, id: BlockId) -> ProviderResult<Option<Block>> {
-        self.atomic_provider()?.block_by_id(id)
+        self.consistent_provider()?.block_by_id(id)
     }
 
     fn header_by_number_or_tag(&self, id: BlockNumberOrTag) -> ProviderResult<Option<Header>> {
-        self.atomic_provider()?.header_by_number_or_tag(id)
+        self.consistent_provider()?.header_by_number_or_tag(id)
     }
 
     fn sealed_header_by_number_or_tag(
         &self,
         id: BlockNumberOrTag,
     ) -> ProviderResult<Option<SealedHeader>> {
-        self.atomic_provider()?.sealed_header_by_number_or_tag(id)
+        self.consistent_provider()?.sealed_header_by_number_or_tag(id)
     }
 
     fn sealed_header_by_id(&self, id: BlockId) -> ProviderResult<Option<SealedHeader>> {
-        self.atomic_provider()?.sealed_header_by_id(id)
+        self.consistent_provider()?.sealed_header_by_id(id)
     }
 
     fn header_by_id(&self, id: BlockId) -> ProviderResult<Option<Header>> {
-        self.atomic_provider()?.header_by_id(id)
+        self.consistent_provider()?.header_by_id(id)
     }
 
     fn ommers_by_id(&self, id: BlockId) -> ProviderResult<Option<Vec<Header>>> {
-        self.atomic_provider()?.ommers_by_id(id)
+        self.consistent_provider()?.ommers_by_id(id)
     }
 }
 
@@ -723,7 +715,7 @@
         &self,
         block_number: BlockNumber,
     ) -> ProviderResult<Vec<(BlockNumberAddress, StorageEntry)>> {
-        self.atomic_provider()?.storage_changeset(block_number)
+        self.consistent_provider()?.storage_changeset(block_number)
     }
 }
 
@@ -732,14 +724,14 @@
         &self,
         block_number: BlockNumber,
     ) -> ProviderResult<Vec<AccountBeforeTx>> {
-        self.atomic_provider()?.account_block_changeset(block_number)
+        self.consistent_provider()?.account_block_changeset(block_number)
     }
 }
 
 impl<N: ProviderNodeTypes> AccountReader for BlockchainProvider2<N> {
     /// Get basic account information.
     fn basic_account(&self, address: Address) -> ProviderResult<Option<Account>> {
-        self.atomic_provider()?.basic_account(address)
+        self.consistent_provider()?.basic_account(address)
     }
 }
 
@@ -754,7 +746,7 @@
     /// because the tree thread is responsible for modifying the [`CanonicalInMemoryState`] in the
     /// first place.
     fn get_state(&self, block: BlockNumber) -> ProviderResult<Option<ExecutionOutcome>> {
-        StateReader::get_state(&self.atomic_provider()?, block)
+        StateReader::get_state(&self.consistent_provider()?, block)
     }
 }
 
