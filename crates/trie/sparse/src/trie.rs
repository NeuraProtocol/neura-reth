--- conflicted
+++ resolved
@@ -104,7 +104,29 @@
         Ok(self.as_revealed_mut().unwrap())
     }
 
-<<<<<<< HEAD
+    /// Wipe the trie, removing all values and nodes, and replacing the root with an empty node.
+    pub fn wipe(&mut self) -> SparseTrieResult<()> {
+        let revealed = self.as_revealed_mut().ok_or(SparseTrieError::Blind)?;
+        revealed.wipe();
+        Ok(())
+    }
+
+    /// Calculates and returns the trie root if the trie has been revealed.
+    pub fn root(&mut self) -> Option<B256> {
+        Some(self.as_revealed_mut()?.root())
+    }
+
+    /// Calculates the hashes of the nodes below the provided level.
+    pub fn calculate_below_level(&mut self, level: usize) {
+        self.as_revealed_mut().unwrap().update_rlp_node_level(level);
+    }
+}
+
+impl<P> SparseTrie<P>
+where
+    P: BlindedProvider,
+    SparseTrieError: From<P::Error>,
+{
     /// Update the leaf node.
     pub fn update_leaf(
         &mut self,
@@ -114,38 +136,6 @@
     ) -> SparseTrieResult<()> {
         let revealed = self.as_revealed_mut().ok_or(SparseTrieError::Blind)?;
         revealed.update_leaf(path, value, fetch_node)?;
-        Ok(())
-    }
-
-=======
->>>>>>> da5ffc24
-    /// Wipe the trie, removing all values and nodes, and replacing the root with an empty node.
-    pub fn wipe(&mut self) -> SparseTrieResult<()> {
-        let revealed = self.as_revealed_mut().ok_or(SparseTrieError::Blind)?;
-        revealed.wipe();
-        Ok(())
-    }
-
-    /// Calculates and returns the trie root if the trie has been revealed.
-    pub fn root(&mut self) -> Option<B256> {
-        Some(self.as_revealed_mut()?.root())
-    }
-
-    /// Calculates the hashes of the nodes below the provided level.
-    pub fn calculate_below_level(&mut self, level: usize) {
-        self.as_revealed_mut().unwrap().update_rlp_node_level(level);
-    }
-}
-
-impl<P> SparseTrie<P>
-where
-    P: BlindedProvider,
-    SparseTrieError: From<P::Error>,
-{
-    /// Update the leaf node.
-    pub fn update_leaf(&mut self, path: Nibbles, value: Vec<u8>) -> SparseTrieResult<()> {
-        let revealed = self.as_revealed_mut().ok_or(SparseTrieError::Blind)?;
-        revealed.update_leaf(path, value)?;
         Ok(())
     }
 
@@ -404,122 +394,6 @@
         self.reveal_node(path, TrieNode::decode(&mut &child[..])?, None)
     }
 
-<<<<<<< HEAD
-    /// Update the leaf node with provided value.
-    pub fn update_leaf(
-        &mut self,
-        path: Nibbles,
-        value: Vec<u8>,
-        mut fetch_node: impl FnMut(Nibbles) -> Option<Bytes>,
-    ) -> SparseTrieResult<()> {
-        self.prefix_set.insert(path.clone());
-        let existing = self.values.insert(path.clone(), value);
-        if existing.is_some() {
-            // trie structure unchanged, return immediately
-            return Ok(())
-        }
-
-        let mut current = Nibbles::default();
-        while let Some(node) = self.nodes.get_mut(&current) {
-            match node {
-                SparseNode::Empty => {
-                    *node = SparseNode::new_leaf(path);
-                    break
-                }
-                SparseNode::Hash(hash) => {
-                    return Err(SparseTrieError::BlindedNode { path: current, hash: *hash })
-                }
-                SparseNode::Leaf { key: current_key, .. } => {
-                    current.extend_from_slice_unchecked(current_key);
-
-                    // this leaf is being updated
-                    if current == path {
-                        unreachable!("we already checked leaf presence in the beginning");
-                    }
-
-                    // find the common prefix
-                    let common = current.common_prefix_length(&path);
-
-                    // update existing node
-                    let new_ext_key = current.slice(current.len() - current_key.len()..common);
-                    *node = SparseNode::new_ext(new_ext_key);
-
-                    // create a branch node and corresponding leaves
-                    self.nodes.insert(
-                        current.slice(..common),
-                        SparseNode::new_split_branch(current[common], path[common]),
-                    );
-                    self.nodes.insert(
-                        path.slice(..=common),
-                        SparseNode::new_leaf(path.slice(common + 1..)),
-                    );
-                    self.nodes.insert(
-                        current.slice(..=common),
-                        SparseNode::new_leaf(current.slice(common + 1..)),
-                    );
-
-                    break;
-                }
-                SparseNode::Extension { key, .. } => {
-                    current.extend_from_slice(key);
-                    if !path.starts_with(&current) {
-                        // find the common prefix
-                        let common = current.common_prefix_length(&path);
-
-                        *key = current.slice(current.len() - key.len()..common);
-
-                        if self.nodes.get(&current).unwrap().is_hash() {
-                            // if let Some(node) = self.provider.blinded_node(child_path.clone())? {
-                            if let Some(node) = fetch_node(current.clone()) {
-                                let decoded = TrieNode::decode(&mut &node[..])?;
-                                trace!(target: "trie::sparse", ?current, ?decoded, "Revealing extension node child");
-                                // We'll never have to update the revealed child node, only remove
-                                // or do nothing, so we can safely ignore the hash mask here and
-                                // pass `None`.
-                                self.reveal_node(current.clone(), decoded, None)?;
-                            }
-                        }
-
-                        // create state mask for new branch node
-                        // NOTE: this might overwrite the current extension node
-                        let branch = SparseNode::new_split_branch(current[common], path[common]);
-                        trace!(target: "trie::sparse", path = ?current.slice(..common), ?branch, "Extension node: inserting split branch");
-                        self.nodes.insert(current.slice(..common), branch);
-
-                        // create new leaf
-                        let new_leaf = SparseNode::new_leaf(path.slice(common + 1..));
-                        trace!(target: "trie::sparse", path = ?path.slice(..=common), ?new_leaf, "Extension node: inserting leaf");
-                        self.nodes.insert(path.slice(..=common), new_leaf);
-
-                        // recreate extension to previous child if needed
-                        let key = current.slice(common + 1..);
-                        if !key.is_empty() {
-                            let ext = SparseNode::new_ext(key);
-                            trace!(target: "trie::sparse", path = ?current.slice(..=common), ?ext, "Extension node: inserting extension");
-                            self.nodes.insert(current.slice(..=common), ext);
-                        }
-
-                        break;
-                    }
-                }
-                SparseNode::Branch { state_mask, .. } => {
-                    let nibble = path[current.len()];
-                    current.push_unchecked(nibble);
-                    if !state_mask.is_bit_set(nibble) {
-                        state_mask.set_bit(nibble);
-                        let new_leaf = SparseNode::new_leaf(path.slice(current.len()..));
-                        self.nodes.insert(current, new_leaf);
-                        break;
-                    }
-                }
-            };
-        }
-
-        Ok(())
-    }
-
-=======
->>>>>>> da5ffc24
     /// Traverse trie nodes down to the leaf node and collect all nodes along the path.
     fn take_nodes_for_path(&mut self, path: &Nibbles) -> SparseTrieResult<Vec<RemovedSparseNode>> {
         let mut current = Nibbles::default(); // Start traversal from the root
@@ -930,7 +804,12 @@
     SparseTrieError: From<P::Error>,
 {
     /// Update the leaf node with provided value.
-    pub fn update_leaf(&mut self, path: Nibbles, value: Vec<u8>) -> SparseTrieResult<()> {
+    pub fn update_leaf(
+        &mut self,
+        path: Nibbles,
+        value: Vec<u8>,
+        mut fetch_node: impl FnMut(Nibbles) -> Option<Bytes>,
+    ) -> SparseTrieResult<()> {
         self.prefix_set.insert(path.clone());
         let existing = self.values.insert(path.clone(), value);
         if existing.is_some() {
@@ -991,9 +870,10 @@
                         // extension node child to later set the hash mask for a parent branch node
                         // correctly.
                         if self.updates.is_some() {
-                            // Check if the extension node child is a hash that needs to be revealed
                             if self.nodes.get(&current).unwrap().is_hash() {
-                                if let Some(node) = self.provider.blinded_node(current.clone())? {
+                                // if let Some(node) =
+                                // self.provider.blinded_node(child_path.clone())? {
+                                if let Some(node) = fetch_node(current.clone()) {
                                     let decoded = TrieNode::decode(&mut &node[..])?;
                                     trace!(target: "trie::sparse", ?current, ?decoded, "Revealing extension node child");
                                     // We'll never have to update the revealed child node, only
