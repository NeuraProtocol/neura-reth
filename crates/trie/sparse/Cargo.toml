--- conflicted
+++ resolved
@@ -16,11 +16,7 @@
 reth-primitives-traits.workspace = true
 reth-execution-errors.workspace = true
 reth-trie-common.workspace = true
-<<<<<<< HEAD
-reth-tracing = { workspace = true, optional = true }
-=======
 tracing.workspace = true
->>>>>>> 9526849c
 
 # alloy
 alloy-primitives.workspace = true
@@ -55,7 +51,6 @@
 rand_08.workspace = true
 
 [features]
-default = ["std", "metrics"]
 std = [
     "reth-storage-api/std",
     "reth-primitives-traits/std",
@@ -63,13 +58,10 @@
     "reth-trie-common/std",
     "alloy-primitives/std",
     "alloy-rlp/std",
-<<<<<<< HEAD
-    "reth-tracing",
     "metrics",
-=======
     "tracing/std",
->>>>>>> 9526849c
 ]
+default = ["std", "metrics"]
 metrics = ["dep:reth-metrics", "dep:metrics", "std"]
 test-utils = [
     "std",
