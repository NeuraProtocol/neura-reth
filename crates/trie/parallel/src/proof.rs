use crate::{root::ParallelStateRootError, stats::ParallelTrieTracker, StorageRootTargets};
use alloy_primitives::{
    map::{B256HashMap, HashMap},
    B256,
};
use alloy_rlp::{BufMut, Encodable};
use itertools::Itertools;
use reth_db::DatabaseError;
use reth_execution_errors::StorageRootError;
use reth_provider::{
    providers::ConsistentDbView, BlockReader, DBProvider, DatabaseProviderFactory, ProviderError,
    StateCommitmentProvider,
};
use reth_trie::{
    hashed_cursor::{HashedCursorFactory, HashedPostStateCursorFactory},
    node_iter::{TrieElement, TrieNodeIter},
    prefix_set::{PrefixSetMut, TriePrefixSetsMut},
    proof::StorageProof,
    trie_cursor::{InMemoryTrieCursorFactory, TrieCursorFactory},
    updates::TrieUpdatesSorted,
    walker::TrieWalker,
    HashBuilder, HashedPostStateSorted, MultiProof, MultiProofTargets, Nibbles, StorageMultiProof,
    TRIE_ACCOUNT_RLP_MAX_SIZE,
};
use reth_trie_common::proof::ProofRetainer;
use reth_trie_db::{DatabaseHashedCursorFactory, DatabaseTrieCursorFactory};
use std::{sync::Arc, time::Instant};
use tracing::{debug, error, trace};

#[cfg(feature = "metrics")]
use crate::metrics::ParallelStateRootMetrics;

/// TODO:
#[derive(Debug)]
pub struct ParallelProof<'env, Factory> {
    /// Consistent view of the database.
    view: ConsistentDbView<Factory>,
    /// The sorted collection of cached in-memory intermediate trie nodes that
    /// can be reused for computation.
    pub nodes_sorted: Arc<TrieUpdatesSorted>,
    /// The sorted in-memory overlay hashed state.
    pub state_sorted: Arc<HashedPostStateSorted>,
    /// The collection of prefix sets for the computation. Since the prefix sets _always_
    /// invalidate the in-memory nodes, not all keys from `state_sorted` might be present here,
    /// if we have cached nodes for them.
    pub prefix_sets: Arc<TriePrefixSetsMut>,
    /// Flag indicating whether to include branch node hash masks in the proof.
    collect_branch_node_hash_masks: bool,
    /// Thread pool for local tasks
    thread_pool: &'env rayon::ThreadPool,
    /// Parallel state root metrics.
    #[cfg(feature = "metrics")]
    metrics: ParallelStateRootMetrics,
}

impl<'env, Factory> ParallelProof<'env, Factory> {
    /// Create new state proof generator.
    pub fn new(
        view: ConsistentDbView<Factory>,
        nodes_sorted: Arc<TrieUpdatesSorted>,
        state_sorted: Arc<HashedPostStateSorted>,
        prefix_sets: Arc<TriePrefixSetsMut>,
        thread_pool: &'env rayon::ThreadPool,
    ) -> Self {
        Self {
            view,
            nodes_sorted,
            state_sorted,
            prefix_sets,
            collect_branch_node_hash_masks: false,
            thread_pool,
            #[cfg(feature = "metrics")]
            metrics: ParallelStateRootMetrics::default(),
        }
    }

    /// Set the flag indicating whether to include branch node hash masks in the proof.
    pub const fn with_branch_node_hash_masks(mut self, branch_node_hash_masks: bool) -> Self {
        self.collect_branch_node_hash_masks = branch_node_hash_masks;
        self
    }
}

impl<Factory> ParallelProof<'_, Factory>
where
    Factory: DatabaseProviderFactory<Provider: BlockReader>
        + StateCommitmentProvider
        + Clone
        + Send
        + Sync
        + 'static,
{
    /// Generate a state multiproof according to specified targets.
    pub fn multiproof(
        self,
        targets: MultiProofTargets,
    ) -> Result<MultiProof, ParallelStateRootError> {
        let mut tracker = ParallelTrieTracker::default();

        // Extend prefix sets with targets
        let mut prefix_sets = (*self.prefix_sets).clone();
        prefix_sets.extend(TriePrefixSetsMut {
            account_prefix_set: PrefixSetMut::from(targets.keys().copied().map(Nibbles::unpack)),
            storage_prefix_sets: targets
                .iter()
                .filter(|&(_hashed_address, slots)| (!slots.is_empty()))
                .map(|(hashed_address, slots)| {
                    (*hashed_address, PrefixSetMut::from(slots.iter().map(Nibbles::unpack)))
                })
                .collect(),
            destroyed_accounts: Default::default(),
        });
        let prefix_sets = prefix_sets.freeze();

        let storage_root_targets = StorageRootTargets::new(
            prefix_sets.account_prefix_set.iter().map(|nibbles| B256::from_slice(&nibbles.pack())),
            prefix_sets.storage_prefix_sets.clone(),
        );
        let storage_root_targets_len = storage_root_targets.len();

        debug!(
            target: "trie::parallel_state_root",
            total_targets = storage_root_targets_len,
            "Starting parallel proof generation"
        );

        // Pre-calculate storage roots for accounts which were changed.
<<<<<<< HEAD
        tracker.set_precomputed_storage_roots(storage_root_targets.len() as u64);
=======
        tracker.set_precomputed_storage_roots(storage_root_targets_len as u64);
>>>>>>> 431c993c

        let mut storage_proofs =
            B256HashMap::with_capacity_and_hasher(storage_root_targets.len(), Default::default());

        for (hashed_address, prefix_set) in
            storage_root_targets.into_iter().sorted_unstable_by_key(|(address, _)| *address)
        {
            let view = self.view.clone();
            let target_slots = targets.get(&hashed_address).cloned().unwrap_or_default();
            let trie_nodes_sorted = self.nodes_sorted.clone();
            let hashed_state_sorted = self.state_sorted.clone();
            let collect_masks = self.collect_branch_node_hash_masks;

            let (tx, rx) = std::sync::mpsc::sync_channel(1);

<<<<<<< HEAD
            self.thread_pool.spawn(move || {
=======
            self.thread_pool.spawn_fifo(move || {
>>>>>>> 431c993c
                debug!(
                    target: "trie::parallel",
                    ?hashed_address,
                    "Starting proof calculation"
                );

                let task_start = Instant::now();
                let result = (|| -> Result<_, ParallelStateRootError> {
                    let provider_start = Instant::now();
                    let provider_ro = view.provider_ro()?;
                    trace!(
                        target: "trie::parallel",
                        ?hashed_address,
                        provider_time = ?provider_start.elapsed(),
                        "Got provider"
                    );

                    let cursor_start = Instant::now();
                    let trie_cursor_factory = InMemoryTrieCursorFactory::new(
                        DatabaseTrieCursorFactory::new(provider_ro.tx_ref()),
                        &trie_nodes_sorted,
                    );
                    let hashed_cursor_factory = HashedPostStateCursorFactory::new(
                        DatabaseHashedCursorFactory::new(provider_ro.tx_ref()),
                        &hashed_state_sorted,
                    );
                    trace!(
                        target: "trie::parallel",
                        ?hashed_address,
                        cursor_time = ?cursor_start.elapsed(),
                        "Created cursors"
                    );

                    let proof_start = Instant::now();
                    let proof_result = StorageProof::new_hashed(
                        trie_cursor_factory,
                        hashed_cursor_factory,
                        hashed_address,
                    )
                    .with_prefix_set_mut(PrefixSetMut::from(prefix_set.iter().cloned()))
                    .with_branch_node_hash_masks(collect_masks)
                    .storage_multiproof(target_slots)
                    .map_err(|e| ParallelStateRootError::Other(e.to_string()));

                    trace!(
                        target: "trie::parallel",
                        ?hashed_address,
                        proof_time = ?proof_start.elapsed(),
                        "Completed proof calculation"
                    );

                    proof_result
                })();

                if let Err(e) = tx.send(result) {
                    error!(
                        target: "trie::parallel",
                        ?hashed_address,
                        error = ?e,
                        task_time = ?task_start.elapsed(),
                        "Failed to send proof result"
                    );
                }
            });
            storage_proofs.insert(hashed_address, rx);
        }

        let provider_ro = self.view.provider_ro()?;
        let trie_cursor_factory = InMemoryTrieCursorFactory::new(
            DatabaseTrieCursorFactory::new(provider_ro.tx_ref()),
            &self.nodes_sorted,
        );
        let hashed_cursor_factory = HashedPostStateCursorFactory::new(
            DatabaseHashedCursorFactory::new(provider_ro.tx_ref()),
            &self.state_sorted,
        );

        // Create the walker.
        let walker = TrieWalker::new(
            trie_cursor_factory.account_trie_cursor().map_err(ProviderError::Database)?,
            prefix_sets.account_prefix_set,
        )
        .with_deletions_retained(true);

        // Create a hash builder to rebuild the root node since it is not available in the database.
        let retainer: ProofRetainer = targets.keys().map(Nibbles::unpack).collect();
        let mut hash_builder = HashBuilder::default()
            .with_proof_retainer(retainer)
            .with_updates(self.collect_branch_node_hash_masks);

        // Initialize all storage multiproofs as empty.
        // Storage multiproofs for non empty tries will be overwritten if necessary.
        let mut storages: B256HashMap<_> =
            targets.keys().map(|key| (*key, StorageMultiProof::empty())).collect();
        let mut account_rlp = Vec::with_capacity(TRIE_ACCOUNT_RLP_MAX_SIZE);
        let mut account_node_iter = TrieNodeIter::new(
            walker,
            hashed_cursor_factory.hashed_account_cursor().map_err(ProviderError::Database)?,
        );
        while let Some(account_node) =
            account_node_iter.try_next().map_err(ProviderError::Database)?
        {
            match account_node {
                TrieElement::Branch(node) => {
                    hash_builder.add_branch(node.key, node.value, node.children_are_in_trie);
                }
                TrieElement::Leaf(hashed_address, account) => {
                    let storage_multiproof = match storage_proofs.remove(&hashed_address) {
                        Some(rx) => rx.recv().map_err(|_| {
                            ParallelStateRootError::StorageRoot(StorageRootError::Database(
                                DatabaseError::Other(format!(
                                    "channel closed for {hashed_address}"
                                )),
                            ))
                        })??,
                        // Since we do not store all intermediate nodes in the database, there might
                        // be a possibility of re-adding a non-modified leaf to the hash builder.
                        None => {
                            tracker.inc_missed_leaves();
                            StorageProof::new_hashed(
                                trie_cursor_factory.clone(),
                                hashed_cursor_factory.clone(),
                                hashed_address,
                            )
                            .with_prefix_set_mut(Default::default())
                            .storage_multiproof(
                                targets.get(&hashed_address).cloned().unwrap_or_default(),
                            )
                            .map_err(|e| {
                                ParallelStateRootError::StorageRoot(StorageRootError::Database(
                                    DatabaseError::Other(e.to_string()),
                                ))
                            })?
                        }
                    };

                    // Encode account
                    account_rlp.clear();
                    let account = account.into_trie_account(storage_multiproof.root);
                    account.encode(&mut account_rlp as &mut dyn BufMut);

                    hash_builder.add_leaf(Nibbles::unpack(hashed_address), &account_rlp);

                    // We might be adding leaves that are not necessarily our proof targets.
                    if targets.contains_key(&hashed_address) {
                        storages.insert(hashed_address, storage_multiproof);
                    }
                }
            }
        }
        let _ = hash_builder.root();

        #[cfg(feature = "metrics")]
        self.metrics.record_state_trie(tracker.finish());

        let account_subtree = hash_builder.take_proof_nodes();
        let branch_node_hash_masks = if self.collect_branch_node_hash_masks {
            hash_builder
                .updated_branch_nodes
                .unwrap_or_default()
                .into_iter()
                .map(|(path, node)| (path, node.hash_mask))
                .collect()
        } else {
            HashMap::default()
        };

        Ok(MultiProof { account_subtree, branch_node_hash_masks, storages })
    }
}

#[cfg(test)]
mod tests {
    use super::*;
    use alloy_primitives::{
        keccak256,
        map::{B256HashSet, DefaultHashBuilder},
        Address, U256,
    };
    use rand::Rng;
    use reth_primitives::{Account, StorageEntry};
    use reth_provider::{test_utils::create_test_provider_factory, HashingWriter};
    use reth_trie::proof::Proof;

    #[test]
    fn random_parallel_proof() {
        let factory = create_test_provider_factory();
        let consistent_view = ConsistentDbView::new(factory.clone(), None);

        let mut rng = rand::thread_rng();
        let state = (0..100)
            .map(|_| {
                let address = Address::random();
                let account =
                    Account { balance: U256::from(rng.gen::<u64>()), ..Default::default() };
                let mut storage = HashMap::<B256, U256, DefaultHashBuilder>::default();
                let has_storage = rng.gen_bool(0.7);
                if has_storage {
                    for _ in 0..100 {
                        storage.insert(
                            B256::from(U256::from(rng.gen::<u64>())),
                            U256::from(rng.gen::<u64>()),
                        );
                    }
                }
                (address, (account, storage))
            })
            .collect::<HashMap<_, _, DefaultHashBuilder>>();

        {
            let provider_rw = factory.provider_rw().unwrap();
            provider_rw
                .insert_account_for_hashing(
                    state.iter().map(|(address, (account, _))| (*address, Some(*account))),
                )
                .unwrap();
            provider_rw
                .insert_storage_for_hashing(state.iter().map(|(address, (_, storage))| {
                    (
                        *address,
                        storage
                            .iter()
                            .map(|(slot, value)| StorageEntry { key: *slot, value: *value }),
                    )
                }))
                .unwrap();
            provider_rw.commit().unwrap();
        }

        let mut targets = MultiProofTargets::default();
        for (address, (_, storage)) in state.iter().take(10) {
            let hashed_address = keccak256(*address);
            let mut target_slots = B256HashSet::default();

            for (slot, _) in storage.iter().take(5) {
                target_slots.insert(*slot);
            }

            if !target_slots.is_empty() {
                targets.insert(hashed_address, target_slots);
            }
        }

        let provider_rw = factory.provider_rw().unwrap();
        let trie_cursor_factory = DatabaseTrieCursorFactory::new(provider_rw.tx_ref());
        let hashed_cursor_factory = DatabaseHashedCursorFactory::new(provider_rw.tx_ref());

        let num_threads =
            std::thread::available_parallelism().map_or(1, |num| (num.get() / 2).max(1));

        let state_root_task_pool = rayon::ThreadPoolBuilder::new()
            .num_threads(num_threads)
            .thread_name(|i| format!("proof-worker-{}", i))
            .build()
            .expect("Failed to create proof worker thread pool");

        assert_eq!(
            ParallelProof::new(
                consistent_view,
                Default::default(),
                Default::default(),
                Default::default(),
                &state_root_task_pool
            )
            .multiproof(targets.clone())
            .unwrap(),
            Proof::new(trie_cursor_factory, hashed_cursor_factory).multiproof(targets).unwrap()
        );
    }
}<|MERGE_RESOLUTION|>--- conflicted
+++ resolved
@@ -125,11 +125,8 @@
         );
 
         // Pre-calculate storage roots for accounts which were changed.
-<<<<<<< HEAD
         tracker.set_precomputed_storage_roots(storage_root_targets.len() as u64);
-=======
-        tracker.set_precomputed_storage_roots(storage_root_targets_len as u64);
->>>>>>> 431c993c
+        debug!(target: "trie::parallel_state_root", len = storage_root_targets.len(), "pre-generating storage proofs");
 
         let mut storage_proofs =
             B256HashMap::with_capacity_and_hasher(storage_root_targets.len(), Default::default());
@@ -145,11 +142,7 @@
 
             let (tx, rx) = std::sync::mpsc::sync_channel(1);
 
-<<<<<<< HEAD
-            self.thread_pool.spawn(move || {
-=======
             self.thread_pool.spawn_fifo(move || {
->>>>>>> 431c993c
                 debug!(
                     target: "trie::parallel",
                     ?hashed_address,
