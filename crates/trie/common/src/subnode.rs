--- conflicted
+++ resolved
@@ -85,11 +85,7 @@
                 state_mask: TrieMask::new(1),
                 tree_mask: TrieMask::new(0),
                 hash_mask: TrieMask::new(1),
-<<<<<<< HEAD
-                hashes: Arc::new(vec![RlpNode::word_rlp(&B256::ZERO)]),
-=======
-                hashes: vec![B256::ZERO].into(),
->>>>>>> 6d45d529
+                hashes: vec![RlpNode::word_rlp(&B256::ZERO)].into(),
                 root_hash: None,
             }),
         };
