--- conflicted
+++ resolved
@@ -2258,7 +2258,6 @@
             let (state_root_handle, state_hook) = if persistence_not_in_progress {
                 let consistent_view = ConsistentDbView::new_with_latest_tip(self.provider.clone())?;
 
-<<<<<<< HEAD
                 let state_root_config = StateRootConfig::new_from_input(
                     consistent_view.clone(),
                     self.compute_trie_input(consistent_view.clone(), block.header().parent_hash())
@@ -2295,6 +2294,7 @@
                     blinded_provider_factory,
                     &self.state_root_task_pool,
                 );
+                state_root_task.prefetch_account_proofs(&block);
                 let state_hook = state_root_task.state_hook();
                 (Some(state_root_task.spawn(scope)), Box::new(state_hook) as Box<dyn OnStateHook>)
             } else {
@@ -2391,98 +2391,6 @@
                             info!(target: "engine::tree", ?error, "Failed to wait for state root task result");
                         }
                     }
-=======
-        // let (state_root_handle, state_hook) = if persistence_not_in_progress {
-        //     let consistent_view = ConsistentDbView::new_with_latest_tip(self.provider.clone())?;
-        //
-        //     let state_root_config = StateRootConfig::new_from_input(
-        //         consistent_view.clone(),
-        //         self.compute_trie_input(consistent_view, block.header().parent_hash())
-        //             .map_err(ParallelStateRootError::into)?,
-        //     );
-        //
-        //     let provider_ro = consistent_view.provider_ro()?;
-        //     let nodes_sorted = state_root_config.nodes_sorted.clone();
-        //     let state_sorted = state_root_config.state_sorted.clone();
-        //     let prefix_sets = state_root_config.prefix_sets.clone();
-        //     let blinded_provider_factory = ProofBlindedProviderFactory::new(
-        //         InMemoryTrieCursorFactory::new(
-        //             DatabaseTrieCursorFactory::new(provider_ro.tx_ref()),
-        //             &nodes_sorted,
-        //         ),
-        //         HashedPostStateCursorFactory::new(
-        //             DatabaseHashedCursorFactory::new(provider_ro.tx_ref()),
-        //             &state_sorted,
-        //         ),
-        //         prefix_sets,
-        //     );
-        //
-        //     let state_root_task = StateRootTask::new(state_root_config,
-        // blinded_provider_factory);     let state_hook = state_root_task.state_hook();
-        //     state_root_task.prefetch_account_proofs(&block);
-        //     (Some(state_root_task.spawn(scope)), Box::new(state_hook) as Box<dyn OnStateHook>)
-        // } else {
-        //     (None, Box::new(|_state: &EvmState| {}) as Box<dyn OnStateHook>)
-        // };
-        let state_hook = Box::new(|_state: &EvmState| {});
-
-        let output = self.metrics.executor.execute_metered(
-            executor,
-            (&block, U256::MAX).into(),
-            state_hook,
-        )?;
-
-        trace!(target: "engine::tree", elapsed=?exec_time.elapsed(), ?block_number, "Executed block");
-
-        if let Err(err) = self.consensus.validate_block_post_execution(
-            &block,
-            PostExecutionInput::new(&output.receipts, &output.requests),
-        ) {
-            // call post-block hook
-            self.invalid_block_hook.on_invalid_block(
-                &parent_block,
-                &block.seal_slow(),
-                &output,
-                None,
-            );
-            return Err(err.into())
-        }
-
-        let hashed_state = self.provider.hashed_post_state(&output.state);
-
-        trace!(target: "engine::tree", block=?sealed_block.num_hash(), "Calculating block state root");
-        let root_time = Instant::now();
-
-        // We attempt to compute state root in parallel if we are currently not persisting anything
-        // to database. This is safe, because the database state cannot change until we
-        // finish parallel computation. It is important that nothing is being persisted as
-        // we are computing in parallel, because we initialize a different database transaction
-        // per thread and it might end up with a different view of the database.
-        let state_root_result = if persistence_not_in_progress {
-            // TODO: uncomment to use StateRootTask
-
-            // if let Some(state_root_handle) = state_root_handle {
-            //     match state_root_handle.wait_for_result() {
-            //         Ok((task_state_root, task_trie_updates)) => {
-            //             info!(
-            //                 target: "engine::tree",
-            //                 block = ?sealed_block.num_hash(),
-            //                 ?task_state_root,
-            //                 "State root task finished"
-            //             );
-            //         }
-            //         Err(error) => {
-            //             info!(target: "engine::tree", ?error, "Failed to wait for state root task
-            // result");         }
-            //     }
-            // }
-
-            match self.compute_state_root_parallel(block.header().parent_hash(), &hashed_state) {
-                Ok(result) => Some(result),
-                Err(ParallelStateRootError::Provider(ProviderError::ConsistentView(error))) => {
-                    debug!(target: "engine", %error, "Parallel state root computation failed consistency check, falling back");
-                    None
->>>>>>> 3906e824
                 }
             }
 
