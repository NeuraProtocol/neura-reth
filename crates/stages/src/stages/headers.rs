use crate::{BlockErrorKind, ExecInput, ExecOutput, Stage, StageError, UnwindInput, UnwindOutput};
use futures_util::StreamExt;
use reth_codecs::Compact;
use reth_db::{
    cursor::{DbCursorRO, DbCursorRW},
    database::Database,
    tables,
    transaction::DbTxMut,
    RawKey, RawTable, RawValue,
};
use reth_etl::Collector;
use reth_interfaces::{
    consensus::Consensus,
    p2p::headers::{downloader::HeaderDownloader, error::HeadersDownloaderError},
    provider::ProviderError,
};
use reth_primitives::{
    stage::{
        CheckpointBlockRange, EntitiesCheckpoint, HeadersCheckpoint, StageCheckpoint, StageId,
    },
    BlockHash, BlockNumber, SealedHeader, SnapshotSegment,
};
use reth_provider::{
    providers::{SnapshotProvider, SnapshotWriter},
    BlockHashReader, DatabaseProviderRW, HeaderProvider, HeaderSyncGap, HeaderSyncGapProvider,
    HeaderSyncMode,
};
use std::{
    sync::Arc,
    task::{ready, Context, Poll},
};
use tempfile::TempDir;
use tracing::*;

/// The headers stage.
///
/// The headers stage downloads all block headers from the highest block in the local database to
/// the perceived highest block on the network.
///
/// The headers are processed and data is inserted into these tables:
///
/// - [`HeaderNumbers`][reth_db::tables::HeaderNumbers]
/// - [`Headers`][reth_db::tables::Headers]
/// - [`CanonicalHeaders`][reth_db::tables::CanonicalHeaders]
///
/// NOTE: This stage downloads headers in reverse. Upon returning the control flow to the pipeline,
/// the stage checkpoint is not updated until this stage is done.
#[derive(Debug)]
pub struct HeaderStage<Provider, Downloader: HeaderDownloader> {
    /// Database handle.
    provider: Provider,
    /// Strategy for downloading the headers
    downloader: Downloader,
    /// The sync mode for the stage.
    mode: HeaderSyncMode,
    /// Consensus client implementation
    consensus: Arc<dyn Consensus>,
    /// Current sync gap.
    sync_gap: Option<HeaderSyncGap>,
    /// ETL collector with HeaderHash -> BlockNumber
    hash_collector: Collector<BlockHash, BlockNumber>,
    /// ETL collector with BlockNumber -> SealedHeader
    header_collector: Collector<BlockNumber, SealedHeader>,
    /// Returns true if the ETL collector has all necessary headers to fill the gap.
    is_etl_ready: bool,
}

// === impl HeaderStage ===

impl<Provider, Downloader> HeaderStage<Provider, Downloader>
where
    Downloader: HeaderDownloader,
{
    /// Create a new header stage
    pub fn new(
        database: Provider,
        downloader: Downloader,
        mode: HeaderSyncMode,
        consensus: Arc<dyn Consensus>,
        tempdir: Arc<TempDir>,
    ) -> Self {
        Self {
            provider: database,
            downloader,
            mode,
            consensus,
            sync_gap: None,
            hash_collector: Collector::new(tempdir.clone(), 100 * (1024 * 1024)),
            header_collector: Collector::new(tempdir, 100 * (1024 * 1024)),
            is_etl_ready: false,
        }
    }

    /// Write downloaded headers to the given transaction from ETL.
    ///
    /// Writes to the following tables:
    /// [`tables::Headers`], [`tables::CanonicalHeaders`], [`tables::HeaderTD`] and
    /// [`tables::HeaderNumbers`].
    fn write_headers<DB: Database>(
        &mut self,
        tx: &<DB as Database>::TXMut,
        snapshot_provider: Arc<SnapshotProvider>,
    ) -> Result<BlockNumber, StageError> {
        let total_headers = self.header_collector.len();

        info!(target: "sync::stages::headers", total = total_headers, "Writing headers");

        // Consistency check of expected headers in static files vs DB is done on provider::sync_gap
        // when poll_execute_ready is polled.
        let mut last_header_number = snapshot_provider
            .get_highest_snapshot_block(SnapshotSegment::Headers)
            .unwrap_or_default();

        // Find the latest total difficulty
        let mut td = snapshot_provider
            .header_td_by_number(last_header_number)?
            .ok_or(ProviderError::TotalDifficultyNotFound(last_header_number))?;

        // Although headers were downloaded in reverse order, the collector iterates it in ascending
        // order
        let mut writer = snapshot_provider.latest_writer(SnapshotSegment::Headers)?;
        let interval = (total_headers / 10).max(1);
        for (index, header) in self.header_collector.iter()?.enumerate() {
            let (_, header_buf) = header?;

            if index > 0 && index % interval == 0 {
                info!(target: "sync::stages::headers", progress = %format!("{:.2}%", (index as f64 / total_headers as f64) * 100.0), "Writing headers");
            }

            let (sealed_header, _) = SealedHeader::from_compact(&header_buf, header_buf.len());
            let (header, header_hash) = sealed_header.split();
            if header.number == 0 {
                continue
            }
            last_header_number = header.number;

            // Increase total difficulty
            td += header.difficulty;

            // Header validation
            self.consensus.validate_header_with_total_difficulty(&header, td).map_err(|error| {
                StageError::Block {
                    block: Box::new(header.clone().seal(header_hash)),
                    error: BlockErrorKind::Validation(error),
                }
            })?;

            // Append to Headers segment
            writer.append_header(header, td, header_hash)?;
        }
        writer.commit()?;

        info!(target: "sync::stages::headers", total = total_headers, "Writing header hash index");

        let mut cursor_header_numbers = tx.cursor_write::<RawTable<tables::HeaderNumbers>>()?;
        let mut first_sync = false;

        // If we only have the genesis block hash, then we are at first sync, and we can remove it,
        // add it to the collector and use tx.append on all hashes.
        if let Some((hash, block_number)) = cursor_header_numbers.last()? {
            if block_number.value()? == 0 {
                self.hash_collector.insert(hash.key()?, 0);
                cursor_header_numbers.delete_current()?;
                first_sync = true;
            }
        }

        // Since ETL sorts all entries by hashes, we are either appending (first sync) or inserting
        // in order (further syncs).
        for (index, hash_to_number) in self.hash_collector.iter()?.enumerate() {
            let (hash, number) = hash_to_number?;

            if index > 0 && index % interval == 0 {
                info!(target: "sync::stages::headers", progress = %format!("{:.2}%", (index as f64 / total_headers as f64) * 100.0), "Writing headers hash index");
            }

            if first_sync {
                cursor_header_numbers.append(
                    RawKey::<BlockHash>::from_vec(hash),
                    RawValue::<BlockNumber>::from_vec(number),
                )?;
            } else {
                cursor_header_numbers.insert(
                    RawKey::<BlockHash>::from_vec(hash),
                    RawValue::<BlockNumber>::from_vec(number),
                )?;
            }
        }

        Ok(last_header_number)
    }
}

impl<DB, Provider, D> Stage<DB> for HeaderStage<Provider, D>
where
    DB: Database,
    Provider: HeaderSyncGapProvider,
    D: HeaderDownloader,
{
    /// Return the id of the stage
    fn id(&self) -> StageId {
        StageId::Headers
    }

    fn poll_execute_ready(
        &mut self,
        cx: &mut Context<'_>,
        input: ExecInput,
    ) -> Poll<Result<(), StageError>> {
        let current_checkpoint = input.checkpoint();

        // Return if stage has already completed the gap on the ETL files
        if self.is_etl_ready {
            return Poll::Ready(Ok(()))
        }

        // Lookup the head and tip of the sync range
        let gap = self.provider.sync_gap(self.mode.clone(), current_checkpoint.block_number)?;
        let tip = gap.target.tip();
        self.sync_gap = Some(gap.clone());

        // Nothing to sync
        if gap.is_closed() {
            info!(
                target: "sync::stages::headers",
                checkpoint = %current_checkpoint.block_number,
                target = ?tip,
                "Target block already reached"
            );
            self.is_etl_ready = true;
            return Poll::Ready(Ok(()))
        }

        debug!(target: "sync::stages::headers", ?tip, head = ?gap.local_head.hash(), "Commencing sync");
        let local_head_number = gap.local_head.number;

        // let the downloader know what to sync
        self.downloader.update_sync_gap(gap.local_head, gap.target.clone());

        // We only want to stop once we have all the headers on ETL filespace (disk).
        loop {
            match ready!(self.downloader.poll_next_unpin(cx)) {
                Some(Ok(headers)) => {
                    info!(target: "sync::stages::headers", total = headers.len(), from_block = headers.first().map(|h| h.number), to_block = headers.last().map(|h| h.number), "Received headers");
                    for header in headers {
                        let header_number = header.number;

                        self.hash_collector.insert(header.hash, header_number);
                        self.header_collector.insert(header_number, header);

                        // Headers are downloaded in reverse, so if we reach here, we know we have
                        // filled the gap.
                        if header_number == local_head_number + 1 {
                            self.is_etl_ready = true;
                            return Poll::Ready(Ok(()))
                        }
                    }
                }
                Some(Err(HeadersDownloaderError::DetachedHead { local_head, header, error })) => {
                    error!(target: "sync::stages::headers", ?error, "Cannot attach header to head");
                    return Poll::Ready(Err(StageError::DetachedHead { local_head, header, error }))
                }
                None => return Poll::Ready(Err(StageError::ChannelClosed)),
            }
        }
    }

    /// Download the headers in reverse order (falling block numbers)
    /// starting from the tip of the chain
    fn execute(
        &mut self,
        provider: &DatabaseProviderRW<DB>,
        input: ExecInput,
    ) -> Result<ExecOutput, StageError> {
        let current_checkpoint = input.checkpoint();

        if self.sync_gap.as_ref().ok_or(StageError::MissingSyncGap)?.is_closed() {
            self.is_etl_ready = false;
            return Ok(ExecOutput::done(current_checkpoint))
        }

        // We should be here only after we have downloaded all headers into the disk buffer (ETL).
        if !self.is_etl_ready {
            return Err(StageError::MissingDownloadBuffer)
        }

<<<<<<< HEAD
        // Reset flag
        self.is_etl_ready = false;
=======
        let downloaded_headers = self.buffer.take().ok_or(StageError::MissingDownloadBuffer)?;
        let tip_block_number = match tip {
            // If tip is hash and it equals to the first downloaded header's hash, we can use
            // the block number of this header as tip.
            BlockHashOrNumber::Hash(hash) => downloaded_headers
                .first()
                .and_then(|header| (header.hash() == hash).then_some(header.number)),
            // If tip is number, we can just grab it and not resolve using downloaded headers.
            BlockHashOrNumber::Number(number) => Some(number),
        };
>>>>>>> 672246d4

        // Write the headers and related tables to DB from ETL space
        let to_be_processed = self.hash_collector.len() as u64;
        let last_header_number =
            self.write_headers::<DB>(provider.tx_ref(), provider.snapshot_provider().clone())?;

        Ok(ExecOutput {
            checkpoint: StageCheckpoint::new(last_header_number).with_headers_stage_checkpoint(
                HeadersCheckpoint {
                    block_range: CheckpointBlockRange {
                        from: input.checkpoint().block_number,
                        to: last_header_number,
                    },
                    progress: EntitiesCheckpoint {
                        processed: input.checkpoint().block_number + to_be_processed,
                        total: last_header_number,
                    },
                },
            ),
            // We only reach here if all headers have been downloaded by ETL, and pushed to DB all
            // in one stage run.
            done: true,
        })
    }

    /// Unwind the stage.
    fn unwind(
        &mut self,
        provider: &DatabaseProviderRW<DB>,
        input: UnwindInput,
    ) -> Result<UnwindOutput, StageError> {
        self.sync_gap.take();

        let snapshot_provider = provider.snapshot_provider();
        let highest_block = snapshot_provider
            .get_highest_snapshot_block(SnapshotSegment::Headers)
            .unwrap_or_default();
        let unwound_headers = highest_block - input.unwind_to;

        for block in (input.unwind_to + 1)..=highest_block {
            let header_hash = snapshot_provider
                .block_hash(block)?
                .ok_or(ProviderError::HeaderNotFound(block.into()))?;

            provider.tx_ref().delete::<tables::HeaderNumbers>(header_hash, None)?;
        }

        let mut writer = snapshot_provider.latest_writer(SnapshotSegment::Headers)?;
        writer.prune_headers(unwound_headers)?;

        let stage_checkpoint =
            input.checkpoint.headers_stage_checkpoint().map(|stage_checkpoint| HeadersCheckpoint {
                block_range: stage_checkpoint.block_range,
                progress: EntitiesCheckpoint {
                    processed: stage_checkpoint.progress.processed.saturating_sub(unwound_headers),
                    total: stage_checkpoint.progress.total,
                },
            });

        let mut checkpoint = StageCheckpoint::new(input.unwind_to);
        if let Some(stage_checkpoint) = stage_checkpoint {
            checkpoint = checkpoint.with_headers_stage_checkpoint(stage_checkpoint);
        }

        Ok(UnwindOutput { checkpoint })
    }
}

#[cfg(test)]
mod tests {
    use super::*;
    use crate::test_utils::{
        stage_test_suite, ExecuteStageTestRunner, StageTestRunner, UnwindStageTestRunner,
    };
    use assert_matches::assert_matches;
    use reth_interfaces::test_utils::generators::random_header;
    use reth_primitives::{stage::StageUnitCheckpoint, B256};
    use reth_provider::ProviderFactory;
    use test_runner::HeadersTestRunner;

    mod test_runner {
        use super::*;
        use crate::test_utils::{TestRunnerError, TestStageDB};
        use reth_db::{test_utils::TempDatabase, DatabaseEnv};
        use reth_downloaders::headers::reverse_headers::{
            ReverseHeadersDownloader, ReverseHeadersDownloaderBuilder,
        };
        use reth_interfaces::test_utils::{
            generators, generators::random_header_range, TestConsensus, TestHeaderDownloader,
            TestHeadersClient,
        };
        use reth_provider::{BlockHashReader, BlockNumReader, HeaderProvider};
        use std::sync::Arc;
        use tempfile::TempDir;
        use tokio::sync::watch;

        pub(crate) struct HeadersTestRunner<D: HeaderDownloader> {
            pub(crate) client: TestHeadersClient,
            channel: (watch::Sender<B256>, watch::Receiver<B256>),
            downloader_factory: Box<dyn Fn() -> D + Send + Sync + 'static>,
            db: TestStageDB,
            consensus: Arc<TestConsensus>,
        }

        impl Default for HeadersTestRunner<TestHeaderDownloader> {
            fn default() -> Self {
                let client = TestHeadersClient::default();
                Self {
                    client: client.clone(),
                    channel: watch::channel(B256::ZERO),
                    consensus: Arc::new(TestConsensus::default()),
                    downloader_factory: Box::new(move || {
                        TestHeaderDownloader::new(
                            client.clone(),
                            Arc::new(TestConsensus::default()),
                            1000,
                            1000,
                        )
                    }),
                    db: TestStageDB::default(),
                }
            }
        }

        impl<D: HeaderDownloader + 'static> StageTestRunner for HeadersTestRunner<D> {
            type S = HeaderStage<ProviderFactory<Arc<TempDatabase<DatabaseEnv>>>, D>;

            fn db(&self) -> &TestStageDB {
                &self.db
            }

            fn stage(&self) -> Self::S {
                HeaderStage::new(
                    self.db.factory.clone(),
                    (*self.downloader_factory)(),
                    HeaderSyncMode::Tip(self.channel.1.clone()),
                    self.consensus.clone(),
                    Arc::new(TempDir::new().unwrap()),
                )
            }
        }

        #[async_trait::async_trait]
        impl<D: HeaderDownloader + 'static> ExecuteStageTestRunner for HeadersTestRunner<D> {
            type Seed = Vec<SealedHeader>;

            fn seed_execution(&mut self, input: ExecInput) -> Result<Self::Seed, TestRunnerError> {
                let mut rng = generators::rng();
                let start = input.checkpoint().block_number;
                let headers = random_header_range(&mut rng, 0..start + 1, B256::ZERO);
                let head = headers.last().cloned().unwrap();
                self.db.insert_headers_with_td(headers.iter())?;

                // use previous checkpoint as seed size
                let end = input.target.unwrap_or_default() + 1;

                if start + 1 >= end {
                    return Ok(Vec::default())
                }

                let mut headers = random_header_range(&mut rng, start + 1..end, head.hash());
                headers.insert(0, head);
                Ok(headers)
            }

            /// Validate stored headers
            fn validate_execution(
                &self,
                input: ExecInput,
                output: Option<ExecOutput>,
            ) -> Result<(), TestRunnerError> {
                let initial_checkpoint = input.checkpoint().block_number;
                match output {
                    Some(output) if output.checkpoint.block_number > initial_checkpoint => {
                        let provider = self.db.factory.provider()?;
                        let mut td = provider
                            .header_td_by_number(initial_checkpoint.saturating_sub(1))?
                            .unwrap_or_default();

                        for block_num in initial_checkpoint..output.checkpoint.block_number {
                            // look up the header hash
                            let hash = provider.block_hash(block_num)?.expect("no header hash");

                            // validate the header number
                            assert_eq!(provider.block_number(hash)?, Some(block_num));

                            // validate the header
                            let header = provider.header_by_number(block_num)?;
                            assert!(header.is_some());
                            let header = header.unwrap().seal_slow();
                            assert_eq!(header.hash(), hash);

                            // validate the header total difficulty
                            td += header.difficulty;
                            assert_eq!(
                                provider.header_td_by_number(block_num)?.map(Into::into),
                                Some(td)
                            );
                        }
                    }
                    _ => self.check_no_header_entry_above(initial_checkpoint)?,
                };
                Ok(())
            }

            async fn after_execution(&self, headers: Self::Seed) -> Result<(), TestRunnerError> {
                self.client.extend(headers.iter().map(|h| h.clone().unseal())).await;
                let tip = if !headers.is_empty() {
                    headers.last().unwrap().hash()
                } else {
                    let tip = random_header(&mut generators::rng(), 0, None);
                    self.db.insert_headers(std::iter::once(&tip))?;
                    tip.hash()
                };
                self.send_tip(tip);
                Ok(())
            }
        }

        impl<D: HeaderDownloader + 'static> UnwindStageTestRunner for HeadersTestRunner<D> {
            fn validate_unwind(&self, input: UnwindInput) -> Result<(), TestRunnerError> {
                self.check_no_header_entry_above(input.unwind_to)
            }
        }

        impl HeadersTestRunner<ReverseHeadersDownloader<TestHeadersClient>> {
            pub(crate) fn with_linear_downloader() -> Self {
                let client = TestHeadersClient::default();
                Self {
                    client: client.clone(),
                    channel: watch::channel(B256::ZERO),
                    downloader_factory: Box::new(move || {
                        ReverseHeadersDownloaderBuilder::default()
                            .stream_batch_size(500)
                            .build(client.clone(), Arc::new(TestConsensus::default()))
                    }),
                    db: TestStageDB::default(),
                    consensus: Arc::new(TestConsensus::default()),
                }
            }
        }

        impl<D: HeaderDownloader> HeadersTestRunner<D> {
            pub(crate) fn check_no_header_entry_above(
                &self,
                block: BlockNumber,
            ) -> Result<(), TestRunnerError> {
                self.db
                    .ensure_no_entry_above_by_value::<tables::HeaderNumbers, _>(block, |val| val)?;
                self.db.ensure_no_entry_above::<tables::CanonicalHeaders, _>(block, |key| key)?;
                self.db.ensure_no_entry_above::<tables::Headers, _>(block, |key| key)?;
                self.db.ensure_no_entry_above::<tables::HeaderTD, _>(block, |num| num)?;
                Ok(())
            }

            pub(crate) fn send_tip(&self, tip: B256) {
                self.channel.0.send(tip).expect("failed to send tip");
            }
        }
    }

    stage_test_suite!(HeadersTestRunner, headers);

    /// Execute the stage with linear downloader
    #[tokio::test]
    async fn execute_with_linear_downloader() {
        let mut runner = HeadersTestRunner::with_linear_downloader();
        let (checkpoint, previous_stage) = (1000, 1200);
        let input = ExecInput {
            target: Some(previous_stage),
            checkpoint: Some(StageCheckpoint::new(checkpoint)),
        };
        let headers = runner.seed_execution(input).expect("failed to seed execution");
        let rx = runner.execute(input);

        runner.client.extend(headers.iter().rev().map(|h| h.clone().unseal())).await;

        // skip `after_execution` hook for linear downloader
        let tip = headers.last().unwrap();
        runner.send_tip(tip.hash());

        let result = rx.await.unwrap();
        assert_matches!( result, Ok(ExecOutput { checkpoint: StageCheckpoint {
            block_number,
            stage_checkpoint: Some(StageUnitCheckpoint::Headers(HeadersCheckpoint {
                block_range: CheckpointBlockRange {
                    from,
                    to
                },
                progress: EntitiesCheckpoint {
                    processed,
                    total,
                }
            }))
        }, done: true }) if block_number == tip.number &&
            from == checkpoint && to == previous_stage &&
            // -1 because we don't need to download the local head
            processed == checkpoint + headers.len() as u64 - 1 && total == tip.number
        );
        assert!(runner.validate_execution(input, result.ok()).is_ok(), "validation failed");
    }
}<|MERGE_RESOLUTION|>--- conflicted
+++ resolved
@@ -245,7 +245,7 @@
                     for header in headers {
                         let header_number = header.number;
 
-                        self.hash_collector.insert(header.hash, header_number);
+                        self.hash_collector.insert(header.hash(), header_number);
                         self.header_collector.insert(header_number, header);
 
                         // Headers are downloaded in reverse, so if we reach here, we know we have
@@ -284,21 +284,8 @@
             return Err(StageError::MissingDownloadBuffer)
         }
 
-<<<<<<< HEAD
         // Reset flag
         self.is_etl_ready = false;
-=======
-        let downloaded_headers = self.buffer.take().ok_or(StageError::MissingDownloadBuffer)?;
-        let tip_block_number = match tip {
-            // If tip is hash and it equals to the first downloaded header's hash, we can use
-            // the block number of this header as tip.
-            BlockHashOrNumber::Hash(hash) => downloaded_headers
-                .first()
-                .and_then(|header| (header.hash() == hash).then_some(header.number)),
-            // If tip is number, we can just grab it and not resolve using downloaded headers.
-            BlockHashOrNumber::Number(number) => Some(number),
-        };
->>>>>>> 672246d4
 
         // Write the headers and related tables to DB from ETL space
         let to_be_processed = self.hash_collector.len() as u64;
