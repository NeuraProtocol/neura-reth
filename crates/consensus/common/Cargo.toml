[package]
name = "reth-consensus-common"
version.workspace = true
edition.workspace = true
rust-version.workspace = true
license.workspace = true
homepage.workspace = true
repository.workspace = true

[lints]
workspace = true

[dependencies]
# reth
reth-chainspec.workspace = true
<<<<<<< HEAD
reth-primitives.workspace = true
reth-primitives-traits.workspace = true
=======
>>>>>>> b6e682ef
reth-consensus.workspace = true
reth-primitives.workspace = true

# ethereum
alloy-primitives.workspace = true
alloy-consensus.workspace = true
alloy-eips.workspace = true

[dev-dependencies]
alloy-consensus.workspace = true
reth-storage-api.workspace = true
rand.workspace = true
mockall = "0.13"
<|MERGE_RESOLUTION|>--- conflicted
+++ resolved
@@ -13,13 +13,9 @@
 [dependencies]
 # reth
 reth-chainspec.workspace = true
-<<<<<<< HEAD
 reth-primitives.workspace = true
 reth-primitives-traits.workspace = true
-=======
->>>>>>> b6e682ef
 reth-consensus.workspace = true
-reth-primitives.workspace = true
 
 # ethereum
 alloy-primitives.workspace = true
