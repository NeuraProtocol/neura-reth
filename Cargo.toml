--- conflicted
+++ resolved
@@ -280,16 +280,10 @@
 reth-testing-utils = { path = "testing/testing-utils" }
 
 # revm
-<<<<<<< HEAD
-revm = { version = "8.0.0", features = ["std", "secp256k1"], default-features = false }
-revm-primitives = { version = "3.1.0", features = ["std"], default-features = false }
-revm-interpreter = { version = "4.0.0", features = ["std"], default-features = false }
-revm-inspectors = { git = "https://github.com/paradigmxyz/evm-inspectors", rev = "c1b5dd0" }
-=======
 revm = { version = "9.0.0", features = ["std", "secp256k1"], default-features = false }
 revm-primitives = { version = "4.0.0", features = ["std"], default-features = false }
-revm-inspectors = { git = "https://github.com/paradigmxyz/evm-inspectors", rev = "ff0eca1" }
->>>>>>> c2a05f07
+revm-interpreter = { version = "5.0.0", features = ["std"], default-features = false }
+revm-inspectors = { git = "https://github.com/paradigmxyz/evm-inspectors", rev = "257fa81" }
 
 # eth
 alloy-chains = "0.1.15"
@@ -298,21 +292,21 @@
 alloy-sol-types = "0.7.2"
 alloy-rlp = "0.3.4"
 alloy-trie = "0.3.1"
-alloy-rpc-types = { git = "https://github.com/alloy-rs/alloy", rev = "f1d7085" }
-alloy-rpc-types-anvil = { git = "https://github.com/alloy-rs/alloy", rev = "f1d7085" }
-alloy-rpc-types-trace = { git = "https://github.com/alloy-rs/alloy", rev = "f1d7085" }
-alloy-rpc-types-engine = { git = "https://github.com/alloy-rs/alloy", rev = "f1d7085" }
-alloy-rpc-types-beacon = { git = "https://github.com/alloy-rs/alloy", rev = "f1d7085" }
-alloy-genesis = { git = "https://github.com/alloy-rs/alloy", rev = "f1d7085" }
-alloy-node-bindings = { git = "https://github.com/alloy-rs/alloy", rev = "f1d7085" }
-alloy-provider = { git = "https://github.com/alloy-rs/alloy", rev = "f1d7085", default-features = false, features = [
+alloy-rpc-types = { git = "https://github.com/alloy-rs/alloy", rev = "56a0668" }
+alloy-rpc-types-anvil = { git = "https://github.com/alloy-rs/alloy", rev = "56a0668" }
+alloy-rpc-types-trace = { git = "https://github.com/alloy-rs/alloy", rev = "56a0668" }
+alloy-rpc-types-engine = { git = "https://github.com/alloy-rs/alloy", rev = "56a0668" }
+alloy-rpc-types-beacon = { git = "https://github.com/alloy-rs/alloy", rev = "56a0668" }
+alloy-genesis = { git = "https://github.com/alloy-rs/alloy", rev = "56a0668" }
+alloy-node-bindings = { git = "https://github.com/alloy-rs/alloy", rev = "56a0668" }
+alloy-provider = { git = "https://github.com/alloy-rs/alloy", rev = "56a0668", default-features = false, features = [
     "reqwest",
 ] }
-alloy-eips = { git = "https://github.com/alloy-rs/alloy", default-features = false, rev = "f1d7085" }
-alloy-signer = { git = "https://github.com/alloy-rs/alloy", rev = "f1d7085" }
-alloy-signer-wallet = { git = "https://github.com/alloy-rs/alloy", rev = "f1d7085" }
-alloy-network = { git = "https://github.com/alloy-rs/alloy", rev = "f1d7085" }
-alloy-consensus = { git = "https://github.com/alloy-rs/alloy", rev = "f1d7085" }
+alloy-eips = { git = "https://github.com/alloy-rs/alloy", default-features = false, rev = "56a0668" }
+alloy-signer = { git = "https://github.com/alloy-rs/alloy", rev = "56a0668" }
+alloy-signer-wallet = { git = "https://github.com/alloy-rs/alloy", rev = "56a0668" }
+alloy-network = { git = "https://github.com/alloy-rs/alloy", rev = "56a0668" }
+alloy-consensus = { git = "https://github.com/alloy-rs/alloy", rev = "56a0668" }
 
 # misc
 auto_impl = "1"
